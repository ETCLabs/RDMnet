# This is the Azure CI Pipeline for the RDMnet repository that includes
# jobs for building and testing on various platforms, as well as
# deploying installers to BinTray, and deploying the head documentation
# to the gh-pages branch.

trigger:
  branches:
    include:
      - develop
      - master
      - release/*
      - refs/tags/v*.*.*.*

pr:
  - develop

variables:
  rdmnet_artifact_version: "not_initialized"
  qt_cache_dir_macos: $(Pipeline.Workspace)/Qt

stages:
  - stage: build_and_test
    displayName: "Build and Test RDMnet"
    jobs:
      # Build and test RDMnet on Windows using CMake and Visual Studio 2017.
      - job: windows_build_and_test
        displayName: "Windows"
        pool:
          vmImage: "vs2017-win2016"
        strategy:
          matrix:
            Win32:
              CMAKE_GENERATOR: "Visual Studio 15 2017"
              QT_DIRECTORY: C:\Qt\5.12.7\msvc2017
              AQT_ARCH: win32_msvc2017
              ARTIFACT_TYPE: x86
              INSTALLER_PROJECT: RDMnetInstall_x86.wixproj
              INSTALLER_ARTIFACT: bin\Release\RDMnetSetup_x86.msi
              CMAKE_INSTALL: install_x86
              VCVARSALL_PLATFORM: x86
            x64:
              CMAKE_GENERATOR: "Visual Studio 15 2017 Win64"
              QT_DIRECTORY: C:\Qt\5.12.7\msvc2017_64
              AQT_ARCH: win64_msvc2017_64
              ARTIFACT_TYPE: x64
              INSTALLER_PROJECT: RDMnetInstall_x64.wixproj
              INSTALLER_ARTIFACT: bin\Release\RDMnetSetup_x64.msi
              CMAKE_INSTALL: install_x64
              VCVARSALL_PLATFORM: amd64
        steps:
          - template: tools/ci/azure_templates/get_qt.yml
            parameters:
              host: windows
              arch: $(AQT_ARCH)
              directory: C:/Qt
              version: 5.12.7
              cacheKey: Qt5127 | $(AQT_ARCH) | $(Agent.OS)
          - script: |
              cd $(Build.SourcesDirectory)
              mkdir build
              cd build
              cmake --version
              cmake -G "%CMAKE_GENERATOR%" -DQTDIR=%QT_DIRECTORY% -DCMAKE_INSTALL_PREFIX=%CMAKE_INSTALL% -DRDMNET_BUILD_GUI_EXAMPLES=ON ..
            displayName: "Configure Project"
          - task: VSBuild@1
            displayName: "Build Project"
            inputs:
              solution: $(Build.SourcesDirectory)\build\RDMnet.sln
              configuration: Release
              maximumCpuCount: true
          - script: |
              cd $(Build.SourcesDirectory)\build
              ctest -C Release -T Test --output-on-failure
            displayName: "Run Tests"
          - task: PublishTestResults@2
            displayName: "Publish Test Results"
            inputs:
              testResultsFormat: "CTest"
              testResultsFiles: "**/Test.xml"
              testRunTitle: "Windows $(ARTIFACT_TYPE)"
              failTaskOnFailedTests: true
          - template: tools/ci/azure_templates/initialize_artifact_version.yml
          - template: tools/ci/azure_templates/windows_build_artifacts.yml

        # Build and test RDMnet on macOS using CMake and Clang.
      - job: macos_build_and_test
        displayName: "macOS"
        pool:
          vmImage: "macos-10.15"
        variables:
          - group: apple_developer_id
        steps:
          - task: InstallAppleCertificate@2
            name: macOSInstallAppCertificate
            displayName: "Install Application Certificate"
            condition: or(eq(variables['Build.SourceBranch'], 'refs/heads/develop'), startsWith(variables['Build.SourceBranch'], 'refs/tags'))
            inputs:
              certSecureFile: "macos_developerID_application.p12"
              certPwd: $(macos_app_cert_passphrase)
          # TODO: uncomment and remove next two steps once https://github.com/microsoft/azure-pipelines-tasks/issues/10792 is fixed.
          #    - task: InstallAppleCertificate@2
          #      name: macOSInstallInstallerCertificate
          #      displayName: 'Install Installer Certificate'
          #      inputs:
          #        certSecureFile: 'macos_developerID_installer.p12'
          #        certPwd: $(macos_app_cert_passphrase)
          - task: DownloadSecureFile@1
            name: macOSInstallerCert
            condition: or(eq(variables['Build.SourceBranch'], 'refs/heads/develop'), startsWith(variables['Build.SourceBranch'], 'refs/tags'))
            displayName: "Download Installer Certificate"
            inputs:
              secureFile: "macos_developerID_installer.p12"
          - script: |
              /usr/bin/security import $(macOSInstallerCert.secureFilePath) -P $(macos_app_cert_passphrase) -A -t cert -f pkcs12 -k $(macOSInstallAppCertificate.keychainPath)
            displayName: "Workaround: Add installer certificate to existing temporary keychain"
            condition: or(eq(variables['Build.SourceBranch'], 'refs/heads/develop'), startsWith(variables['Build.SourceBranch'], 'refs/tags'))
          - script: |
              brew update
              brew cask install packages
            displayName: "Install dependencies"
          - template: tools/ci/azure_templates/get_qt.yml
            parameters:
              host: mac
              directory: $(qt_cache_dir_macos)
              version: 5.12.7
              cacheKey: Qt5127aqt | $(Agent.OS)
          - task: UsePythonVersion@0
            inputs:
              versionSpec: "3.7"
              addToPath: true
          - script: |
              mkdir build
              cd build
              cmake --version
              cmake -G "Unix Makefiles" -DQTDIR=$QT_DIRECTORY -DCMAKE_INSTALL_PREFIX=install -DRDMNET_BUILD_GUI_EXAMPLES=ON ..
              make -j4
              make install
            displayName: "Build Project"
            env:
              QT_DIRECTORY: $(qt_cache_dir_macos)/5.12.7/clang_64
          - script: |
              cd build
              ctest -T Test --output-on-failure
            displayName: "Run Tests"
          - task: PublishTestResults@2
            displayName: "Publish Test Results"
            inputs:
              testResultsFormat: "CTest"
              testResultsFiles: "**/Test.xml"
              testRunTitle: "macOS"
              failTaskOnFailedTests: true
          - template: tools/ci/azure_templates/initialize_artifact_version.yml
          - template: tools/ci/azure_templates/macos_build_artifacts.yml

<<<<<<< HEAD
  - job: documentation_deploy
    displayName: 'Documentation Deploy'
    pool:
      # TODO change to ubuntu-latest when this issue is fixed:
      # https://github.com/microsoft/azure-pipelines-image-generation/issues/1379
      vmImage: 'ubuntu-18.04'
    condition: or(eq(variables['Build.SourceBranch'], 'refs/heads/develop'), startsWith(variables['Build.SourceBranch'], 'refs/pull'))
    steps:
    - script: sudo apt-get install doxygen
      displayName: 'Install Doxygen'
    - task: UsePythonVersion@0
      inputs:
        versionSpec: '3.x' 
        addToPath: true 
    - task: ShellScript@2
      inputs:
        scriptPath: 'tools/ci/publish_docs.sh'
        failOnStandardError: false
      displayName: 'Generate and Push Documentation'
      env:
        GH_REPO_NAME: 'RDMnet'
        GH_REPO_REF: 'github.com/ETCLabs/RDMnet.git'
        SVC_ETCLABS_CREDENTIALS: 'svc-etclabs:$(svc_etclabs_password)'
=======
      - job: documentation_deploy
        displayName: "Documentation Deploy"
        pool:
          vmImage: "ubuntu-18.04"
        condition: or(eq(variables['Build.SourceBranch'], 'refs/heads/develop'), startsWith(variables['Build.SourceBranch'], 'refs/pull'))
        steps:
          - script: |
              sudo apt-get install doxygen
            displayName: "Install Doxygen"
          - task: UsePythonVersion@0
            inputs:
              versionSpec: "3.x"
              addToPath: true
          - task: ShellScript@2
            inputs:
              scriptPath: "tools/ci/publish_docs.sh"
              failOnStandardError: false
            displayName: "Generate and Push Documentation"
            env:
              GH_REPO_NAME: "RDMnet"
              GH_REPO_REF: "github.com/ETCLabs/RDMnet.git"
              SVC_ETCLABS_CREDENTIALS: "svc-etclabs:$(svc_etclabs_password)"
>>>>>>> d75f9ff0

  - stage: deploy_binaries
    displayName: "Deploy Build Artifacts"
    condition: and(succeeded('build_and_test'), startsWith(variables['Build.SourceBranch'], 'refs/tags/'))
    jobs:
      - job: bintray_deploy
        displayName: "BinTray Deploy"
        pool:
          vmImage: "ubuntu-latest"
        steps:
          - script: |
              cd tools/version
              version=$(<current_version.txt)
              echo "##vso[task.setvariable variable=RDMnetVersion]$version"
            displayName: "Obtain RDMnet Version"
          - template: tools/ci/azure_templates/deploy_artifact.yml
            parameters:
              artifactName: rdmnet_windows_x64
              artifactFile: RDMnetSetup_$(RDMnetVersion)_x64.msi
              artifactVersion: $(RDMnetVersion)
          - template: tools/ci/azure_templates/deploy_artifact.yml
            parameters:
              artifactName: rdmnet_windows_x86
              artifactFile: RDMnetSetup_$(RDMnetVersion)_x86.msi
              artifactVersion: $(RDMnetVersion)
          - template: tools/ci/azure_templates/deploy_artifact.yml
            parameters:
              artifactName: rdmnet_macos
              artifactFile: RDMnet_$(RDMnetVersion).pkg
              artifactVersion: $(RDMnetVersion)
      - job: create_build_report
        displayName: "Create Jira Build Report"
        pool:
          vmImage: "ubuntu-latest"
        variables:
          - group: etc_jira
        steps:
          - task: UsePythonVersion@0
            displayName: "Select Python Version"
            inputs:
              versionSpec: "3.x"
              addToPath: true
          - script: |
              python -m pip install requests
              python tools/ci/create_build_report.py
            displayName: "Run Create Build Report Script"
            env:
              BUILDNETWORKING_PASSWORD: $(buildnetworking_password)<|MERGE_RESOLUTION|>--- conflicted
+++ resolved
@@ -152,31 +152,6 @@
           - template: tools/ci/azure_templates/initialize_artifact_version.yml
           - template: tools/ci/azure_templates/macos_build_artifacts.yml
 
-<<<<<<< HEAD
-  - job: documentation_deploy
-    displayName: 'Documentation Deploy'
-    pool:
-      # TODO change to ubuntu-latest when this issue is fixed:
-      # https://github.com/microsoft/azure-pipelines-image-generation/issues/1379
-      vmImage: 'ubuntu-18.04'
-    condition: or(eq(variables['Build.SourceBranch'], 'refs/heads/develop'), startsWith(variables['Build.SourceBranch'], 'refs/pull'))
-    steps:
-    - script: sudo apt-get install doxygen
-      displayName: 'Install Doxygen'
-    - task: UsePythonVersion@0
-      inputs:
-        versionSpec: '3.x' 
-        addToPath: true 
-    - task: ShellScript@2
-      inputs:
-        scriptPath: 'tools/ci/publish_docs.sh'
-        failOnStandardError: false
-      displayName: 'Generate and Push Documentation'
-      env:
-        GH_REPO_NAME: 'RDMnet'
-        GH_REPO_REF: 'github.com/ETCLabs/RDMnet.git'
-        SVC_ETCLABS_CREDENTIALS: 'svc-etclabs:$(svc_etclabs_password)'
-=======
       - job: documentation_deploy
         displayName: "Documentation Deploy"
         pool:
@@ -199,7 +174,6 @@
               GH_REPO_NAME: "RDMnet"
               GH_REPO_REF: "github.com/ETCLabs/RDMnet.git"
               SVC_ETCLABS_CREDENTIALS: "svc-etclabs:$(svc_etclabs_password)"
->>>>>>> d75f9ff0
 
   - stage: deploy_binaries
     displayName: "Deploy Build Artifacts"
