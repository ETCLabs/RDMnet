/******************************************************************************
 * Copyright 2019 ETC Inc.
 *
 * Licensed under the Apache License, Version 2.0 (the "License");
 * you may not use this file except in compliance with the License.
 * You may obtain a copy of the License at
 *
 *    http://www.apache.org/licenses/LICENSE-2.0
 *
 * Unless required by applicable law or agreed to in writing, software
 * distributed under the License is distributed on an "AS IS" BASIS,
 * WITHOUT WARRANTIES OR CONDITIONS OF ANY KIND, either express or implied.
 * See the License for the specific language governing permissions and
 * limitations under the License.
 ******************************************************************************
 * This file is a part of RDMnet. For more information, go to:
 * https://github.com/ETCLabs/RDMnet
 *****************************************************************************/

#include "rdmnet/private/msg_buf.h"

#include <assert.h>
#include <inttypes.h>
#include "etcpal/acn_rlp.h"
#include "etcpal/pack.h"
#include "rdmnet/core.h"
#include "rdmnet/private/broker_prot.h"
#include "rdmnet/private/opts.h"
#include "rdmnet/private/rpt_prot.h"
#include "rdmnet/private/message.h"

/*********************** Private function prototypes *************************/

static etcpal_error_t run_parse_state_machine(RdmnetMsgBuf* msg_buf);
static size_t locate_tcp_preamble(RdmnetMsgBuf* msg_buf);
static size_t consume_bad_block(PduBlockState* block, size_t datalen, parse_result_t* parse_res);
static parse_result_t check_for_full_parse(parse_result_t prev_res, PduBlockState* block);

// The parse functions are organized by protocol layer, and each one gets a subset of the overall
// state structure.

// Root layer
static size_t parse_rlp_block(RlpState* rlpstate, const uint8_t* data, size_t data_size, RdmnetMessage* msg,
                              parse_result_t* result);

// RDMnet layer
static void initialize_rdmnet_message(RlpState* rlpstate, RdmnetMessage* msg, size_t pdu_data_len);
static size_t parse_broker_block(BrokerState* bstate, const uint8_t* data, size_t datalen, BrokerMessage* bmsg,
                                 parse_result_t* result);
static size_t parse_rpt_block(RptState* rstate, const uint8_t* data, size_t datalen, RptMessage* rmsg,
                              parse_result_t* result);

// RPT layer
static void initialize_rpt_message(RptState* rstate, RptMessage* rmsg, size_t pdu_data_len);
static size_t parse_rdm_list(RdmListState* rlstate, const uint8_t* data, size_t datalen, RptRdmBufList* cmd_list,
                             parse_result_t* result);
static size_t parse_rpt_status(RptStatusState* rsstate, const uint8_t* data, size_t datalen, RptStatusMsg* smsg,
                               parse_result_t* result);

// Broker layer
static void initialize_broker_message(BrokerState* bstate, BrokerMessage* bmsg, size_t pdu_data_len);
static void parse_client_connect_header(const uint8_t* data, BrokerClientConnectMsg* ccmsg);
static size_t parse_client_connect(ClientConnectState* ccstate, const uint8_t* data, size_t datalen,
                                   BrokerClientConnectMsg* ccmsg, parse_result_t* result);
static size_t parse_client_entry_update(ClientEntryUpdateState* ceustate, const uint8_t* data, size_t datalen,
                                        BrokerClientEntryUpdateMsg* ceumsg, parse_result_t* result);
static size_t parse_single_client_entry(ClientEntryState* cstate, const uint8_t* data, size_t datalen,
                                        client_protocol_t* client_protocol, ClientEntryUnion* entry,
                                        parse_result_t* result);
static size_t parse_client_list(ClientListState* clstate, const uint8_t* data, size_t datalen, BrokerClientList* clist,
                                parse_result_t* result);
static size_t parse_request_dynamic_uid_assignment(GenericListState* lstate, const uint8_t* data, size_t datalen,
                                                   BrokerDynamicUidRequestList* rlist, parse_result_t* result);
static size_t parse_dynamic_uid_assignment_list(GenericListState* lstate, const uint8_t* data, size_t datalen,
                                                BrokerDynamicUidAssignmentList* alist, parse_result_t* result);
static size_t parse_fetch_dynamic_uid_assignment_list(GenericListState* lstate, const uint8_t* data, size_t datalen,
                                                      BrokerFetchUidAssignmentList* alist, parse_result_t* result);

// Helpers for parsing client list messages
static size_t parse_rpt_client_list(ClientListState* clstate, const uint8_t* data, size_t datalen, RptClientList* clist,
                                    parse_result_t* result);
static RptClientEntry* alloc_next_rpt_client_entry(RptClientList* clist);
static EptClientEntry* alloc_next_ept_client_entry(EptClientList* clist);

/*************************** Function definitions ****************************/

void rdmnet_msg_buf_init(RdmnetMsgBuf* msg_buf)
{
  if (msg_buf)
  {
    msg_buf->cur_data_size = 0;
    msg_buf->have_preamble = false;
  }
}

etcpal_error_t rdmnet_msg_buf_recv(RdmnetMsgBuf* msg_buf, const uint8_t* data, size_t data_size)
{
  if (data && data_size)
  {
    if (msg_buf->cur_data_size)
    {
      RDMNET_ASSERT(msg_buf->cur_data_size + data_size < RDMNET_RECV_DATA_MAX_SIZE * 2);
    }
    memcpy(&msg_buf->buf[msg_buf->cur_data_size], data, data_size);
    msg_buf->cur_data_size += data_size;
  }
  return run_parse_state_machine(msg_buf);
}

etcpal_error_t run_parse_state_machine(RdmnetMsgBuf* msg_buf)
{
  // Unless we finish parsing a message in this function, we will return kEtcPalErrNoData to indicate
  // that the parse is still in progress.
  etcpal_error_t res = kEtcPalErrNoData;

  do
  {
    size_t consumed = 0;

    if (!msg_buf->have_preamble)
    {
      size_t pdu_block_size = locate_tcp_preamble(msg_buf);
      if (pdu_block_size)
      {
        INIT_RLP_STATE(&msg_buf->rlp_state, pdu_block_size);
        msg_buf->have_preamble = true;
      }
      else
      {
        res = kEtcPalErrNoData;
        break;
      }
    }
    if (msg_buf->have_preamble)
    {
      parse_result_t parse_res;
      consumed = parse_rlp_block(&msg_buf->rlp_state, msg_buf->buf, msg_buf->cur_data_size, &msg_buf->msg, &parse_res);
      switch (parse_res)
      {
        case kPSFullBlockParseOk:
        case kPSFullBlockProtErr:
          msg_buf->have_preamble = false;
          res = (parse_res == kPSFullBlockProtErr ? kEtcPalErrProtocol : kEtcPalErrOk);
          break;
        case kPSPartialBlockParseOk:
        case kPSPartialBlockProtErr:
          res = (parse_res == kPSPartialBlockProtErr ? kEtcPalErrProtocol : kEtcPalErrOk);
          break;
        case kPSNoData:
        default:
          res = kEtcPalErrNoData;
          break;
      }
    }

    if (consumed > 0)
    {
      // Roll the buffer to discard the data we have already parsed.
      RDMNET_ASSERT(msg_buf->cur_data_size >= consumed);
      if (msg_buf->cur_data_size > consumed)
      {
        memmove(msg_buf->buf, &msg_buf->buf[consumed], msg_buf->cur_data_size - consumed);
      }
      msg_buf->cur_data_size -= consumed;
    }
  } while (res == kEtcPalErrProtocol);

  return res;
}

void initialize_rdmnet_message(RlpState* rlpstate, RdmnetMessage* msg, size_t pdu_data_len)
{
  switch (msg->vector)
  {
    case ACN_VECTOR_ROOT_BROKER:
      INIT_BROKER_STATE(&rlpstate->data.broker, pdu_data_len, msg);
      break;
    case ACN_VECTOR_ROOT_RPT:
      INIT_RPT_STATE(&rlpstate->data.rpt, pdu_data_len);
      break;
    default:
      INIT_PDU_BLOCK_STATE(&rlpstate->data.unknown, pdu_data_len);
      RDMNET_LOG_WARNING("Dropping Root Layer PDU with unknown vector %" PRIu32 ".", msg->vector);
      break;
  }
}

size_t parse_rlp_block(RlpState* rlpstate, const uint8_t* data, size_t datalen, RdmnetMessage* msg,
                       parse_result_t* result)
{
  parse_result_t res = kPSNoData;
  size_t bytes_parsed = 0;

  if (rlpstate->block.consuming_bad_block)
  {
    bytes_parsed += consume_bad_block(&rlpstate->block, datalen, &res);
  }
  else if (!rlpstate->block.parsed_header)
  {
    bool parse_err = false;

    // If the size remaining in the Root Layer PDU block is not enough for another Root Layer PDU
    // header, indicate a bad block condition.
    if ((rlpstate->block.block_size - rlpstate->block.size_parsed) < ACN_RLP_HEADER_SIZE_EXT_LEN)
    {
      parse_err = true;
    }
    else if (datalen >= ACN_RLP_HEADER_SIZE_EXT_LEN)
    {
      AcnRootLayerPdu rlp;

<<<<<<< HEAD
      // Inheritance at the root layer is disallowed by E1.33.
=======
      /* Inheritance at the root layer is disallowed by E1.33. */
>>>>>>> af38f24b
      if (acn_parse_root_layer_header(data, datalen, &rlp, NULL))
      {
        // Update the data pointers and sizes.
        bytes_parsed += ACN_RLP_HEADER_SIZE_EXT_LEN;
        rlpstate->block.size_parsed += ACN_RLP_HEADER_SIZE_EXT_LEN;

        // If this PDU indicates a length that takes it past the end of the block size from the
        // preamble, it is an error.
        if (rlpstate->block.size_parsed + rlp.datalen <= rlpstate->block.block_size)
        {
          // Fill in the root layer data in the overall RdmnetMessage struct.
          msg->vector = rlp.vector;
          msg->sender_cid = rlp.sender_cid;
          rlpstate->block.parsed_header = true;
          initialize_rdmnet_message(rlpstate, msg, rlp.datalen);
        }
        else
        {
          parse_err = true;
        }
      }
      else
      {
        parse_err = true;
      }
    }
    // No else for this block - if there is not enough data yet to parse an RLP header, we simply
    // indicate no data.

    if (parse_err)
    {
      // Parse error in the root layer header. We cannot keep parsing this block.
      bytes_parsed += consume_bad_block(&rlpstate->block, datalen, &res);
      RDMNET_LOG_WARNING("Protocol error encountered while parsing Root Layer PDU header.");
    }
  }
  if (rlpstate->block.parsed_header)
  {
    size_t next_layer_bytes_parsed;
    switch (msg->vector)
    {
      case ACN_VECTOR_ROOT_BROKER:
        next_layer_bytes_parsed = parse_broker_block(&rlpstate->data.broker, &data[bytes_parsed],
                                                     datalen - bytes_parsed, RDMNET_GET_BROKER_MSG(msg), &res);
        break;
      case ACN_VECTOR_ROOT_RPT:
        next_layer_bytes_parsed = parse_rpt_block(&rlpstate->data.rpt, &data[bytes_parsed], datalen - bytes_parsed,
                                                  RDMNET_GET_RPT_MSG(msg), &res);
        break;
      default:
        next_layer_bytes_parsed = consume_bad_block(&rlpstate->data.unknown, datalen - bytes_parsed, &res);
        break;
    }
    RDMNET_ASSERT(next_layer_bytes_parsed <= (datalen - bytes_parsed));
    RDMNET_ASSERT(rlpstate->block.size_parsed + next_layer_bytes_parsed <= rlpstate->block.block_size);
    rlpstate->block.size_parsed += next_layer_bytes_parsed;
    bytes_parsed += next_layer_bytes_parsed;
    res = check_for_full_parse(res, &rlpstate->block);
  }
  *result = res;
  return bytes_parsed;
}

void initialize_broker_message(BrokerState* bstate, BrokerMessage* bmsg, size_t pdu_data_len)
{
  bool bad_length = false;

  switch (bmsg->vector)
  {
    case VECTOR_BROKER_CONNECT:
      if (pdu_data_len >= CLIENT_CONNECT_DATA_MIN_SIZE)
        INIT_CLIENT_CONNECT_STATE(&bstate->data.client_connect, pdu_data_len, bmsg);
      else
        bad_length = true;
      break;
    case VECTOR_BROKER_CONNECT_REPLY:
      if (pdu_data_len != BROKER_CONNECT_REPLY_DATA_SIZE)
        bad_length = true;
      break;
    case VECTOR_BROKER_CLIENT_ENTRY_UPDATE:
      if (pdu_data_len >= CLIENT_ENTRY_UPDATE_DATA_MIN_SIZE)
        INIT_CLIENT_ENTRY_UPDATE_STATE(&bstate->data.update, pdu_data_len, bmsg);
      else
        bad_length = true;
      break;
    case VECTOR_BROKER_REDIRECT_V4:
      if (pdu_data_len != REDIRECT_V4_DATA_SIZE)
        bad_length = true;
      break;
    case VECTOR_BROKER_REDIRECT_V6:
      if (pdu_data_len != REDIRECT_V6_DATA_SIZE)
        bad_length = true;
      break;
    case VECTOR_BROKER_CONNECTED_CLIENT_LIST:
    case VECTOR_BROKER_CLIENT_ADD:
    case VECTOR_BROKER_CLIENT_REMOVE:
    case VECTOR_BROKER_CLIENT_ENTRY_CHANGE:
      INIT_CLIENT_LIST_STATE(&bstate->data.client_list, pdu_data_len, bmsg);
      break;
    // For the generic list messages, the length must be a multiple of the list entry size.
    case VECTOR_BROKER_REQUEST_DYNAMIC_UIDS:
      if (pdu_data_len > 0 && pdu_data_len % DYNAMIC_UID_REQUEST_PAIR_SIZE == 0)
      {
        BrokerDynamicUidRequestList* rlist = BROKER_GET_DYNAMIC_UID_REQUEST_LIST(bmsg);
        rlist->requests = NULL;
        rlist->num_requests = 0;
        rlist->more_coming = false;

        INIT_GENERIC_LIST_STATE(&bstate->data.data_list, pdu_data_len);
      }
      else
      {
        bad_length = true;
      }
      break;
    case VECTOR_BROKER_ASSIGNED_DYNAMIC_UIDS:
      if (pdu_data_len > 0 && pdu_data_len % DYNAMIC_UID_MAPPING_SIZE == 0)
      {
        BrokerDynamicUidAssignmentList* alist = BROKER_GET_DYNAMIC_UID_ASSIGNMENT_LIST(bmsg);
        alist->mappings = NULL;
        alist->num_mappings = 0;
        alist->more_coming = false;

        INIT_GENERIC_LIST_STATE(&bstate->data.data_list, pdu_data_len);
      }
      else
      {
        bad_length = true;
      }
      break;
    case VECTOR_BROKER_FETCH_DYNAMIC_UID_LIST:
      if (pdu_data_len > 0 && pdu_data_len % 6 /* Size of one packed UID */ == 0)
      {
        BrokerFetchUidAssignmentList* ulist = BROKER_GET_FETCH_DYNAMIC_UID_ASSIGNMENT_LIST(bmsg);
        ulist->uids = NULL;
        ulist->num_uids = 0;
        ulist->more_coming = false;

        INIT_GENERIC_LIST_STATE(&bstate->data.data_list, pdu_data_len);
      }
      else
      {
        bad_length = true;
      }
      break;
    case VECTOR_BROKER_NULL:
    case VECTOR_BROKER_FETCH_CLIENT_LIST:
      // Check the length. These messages have no data.
      if (pdu_data_len != 0)
        bad_length = true;
      break;
    case VECTOR_BROKER_DISCONNECT:
      if (pdu_data_len != DISCONNECT_DATA_SIZE)
        bad_length = true;
      break;
    default:
      INIT_PDU_BLOCK_STATE(&bstate->data.unknown, pdu_data_len);
      RDMNET_LOG_WARNING("Dropping Broker PDU with unknown vector %d.", bmsg->vector);
      break;
  }

  if (bad_length)
  {
    INIT_PDU_BLOCK_STATE(&bstate->data.unknown, pdu_data_len);
    // An artificial "unknown" vector value to flag the data parsing logic to consume the data
    // section.
    bmsg->vector = 0xffff;
    RDMNET_LOG_WARNING("Dropping Broker PDU with vector %d and invalid length %zu", bmsg->vector,
                       pdu_data_len + BROKER_PDU_HEADER_SIZE);
  }
}

size_t parse_broker_block(BrokerState* bstate, const uint8_t* data, size_t datalen, BrokerMessage* bmsg,
                          parse_result_t* result)
{
  parse_result_t res = kPSNoData;
  size_t bytes_parsed = 0;

  if (bstate->block.consuming_bad_block)
  {
    bytes_parsed += consume_bad_block(&bstate->block, datalen, &res);
  }
  else if (!bstate->block.parsed_header)
  {
    bool parse_err = false;

    // If the size remaining in the Broker PDU block is not enough for another Broker PDU header,
    // indicate a bad block condition.
    if ((bstate->block.block_size - bstate->block.size_parsed) < BROKER_PDU_HEADER_SIZE)
    {
      parse_err = true;
    }
    else if (datalen >= BROKER_PDU_HEADER_SIZE)
    {
      // We can parse a Broker PDU header.
      const uint8_t* cur_ptr = data;

      size_t pdu_len = ACN_PDU_LENGTH(cur_ptr);
      if (pdu_len >= BROKER_PDU_HEADER_SIZE && bstate->block.size_parsed + pdu_len <= bstate->block.block_size)
      {
        size_t pdu_data_len = pdu_len - BROKER_PDU_HEADER_SIZE;

        cur_ptr += 3;
        bmsg->vector = etcpal_unpack_u16b(cur_ptr);
        cur_ptr += 2;
        bytes_parsed += BROKER_PDU_HEADER_SIZE;
        bstate->block.size_parsed += BROKER_PDU_HEADER_SIZE;
        bstate->block.parsed_header = true;
        initialize_broker_message(bstate, bmsg, pdu_data_len);
      }
      else
      {
        parse_err = true;
      }
    }
    // Else we don't have enough data - return kPSNoData by default.

    if (parse_err)
    {
      // Parse error in the Broker PDU header. We cannot keep parsing this block.
      bytes_parsed += consume_bad_block(&bstate->block, datalen, &res);
      RDMNET_LOG_WARNING("Protocol error encountered while parsing Broker PDU header.");
    }
  }
  if (bstate->block.parsed_header)
  {
    size_t next_layer_bytes_parsed = 0;
    size_t remaining_len = datalen - bytes_parsed;
    switch (bmsg->vector)
    {
      case VECTOR_BROKER_CONNECT:
        next_layer_bytes_parsed = parse_client_connect(&bstate->data.client_connect, &data[bytes_parsed], remaining_len,
                                                       BROKER_GET_CLIENT_CONNECT_MSG(bmsg), &res);
        break;
      case VECTOR_BROKER_CONNECT_REPLY:
        if (remaining_len >= BROKER_CONNECT_REPLY_DATA_SIZE)
        {
          BrokerConnectReplyMsg* crmsg = BROKER_GET_CONNECT_REPLY_MSG(bmsg);
          const uint8_t* cur_ptr = &data[bytes_parsed];
          crmsg->connect_status = (rdmnet_connect_status_t)etcpal_unpack_u16b(cur_ptr);
          cur_ptr += 2;
          crmsg->e133_version = etcpal_unpack_u16b(cur_ptr);
          cur_ptr += 2;
          crmsg->broker_uid.manu = etcpal_unpack_u16b(cur_ptr);
          cur_ptr += 2;
          crmsg->broker_uid.id = etcpal_unpack_u32b(cur_ptr);
          cur_ptr += 4;
          crmsg->client_uid.manu = etcpal_unpack_u16b(cur_ptr);
          cur_ptr += 2;
          crmsg->client_uid.id = etcpal_unpack_u32b(cur_ptr);
          cur_ptr += 4;
          next_layer_bytes_parsed = (size_t)(cur_ptr - &data[bytes_parsed]);
          res = kPSFullBlockParseOk;
        }
        break;
      case VECTOR_BROKER_CLIENT_ENTRY_UPDATE:
        next_layer_bytes_parsed = parse_client_entry_update(&bstate->data.update, &data[bytes_parsed], remaining_len,
                                                            BROKER_GET_CLIENT_ENTRY_UPDATE_MSG(bmsg), &res);
        break;
      case VECTOR_BROKER_REDIRECT_V4:
        if (remaining_len >= REDIRECT_V4_DATA_SIZE)
        {
          BrokerClientRedirectMsg* crmsg = BROKER_GET_CLIENT_REDIRECT_MSG(bmsg);
          const uint8_t* cur_ptr = &data[bytes_parsed];
          ETCPAL_IP_SET_V4_ADDRESS(&crmsg->new_addr.ip, etcpal_unpack_u32b(cur_ptr));
          cur_ptr += 4;
          crmsg->new_addr.port = etcpal_unpack_u16b(cur_ptr);
          cur_ptr += 2;
          next_layer_bytes_parsed = (size_t)(cur_ptr - &data[bytes_parsed]);
          res = kPSFullBlockParseOk;
        }
        break;
      case VECTOR_BROKER_REDIRECT_V6:
        if (remaining_len >= REDIRECT_V6_DATA_SIZE)
        {
          BrokerClientRedirectMsg* crmsg = BROKER_GET_CLIENT_REDIRECT_MSG(bmsg);
          const uint8_t* cur_ptr = &data[bytes_parsed];
          ETCPAL_IP_SET_V6_ADDRESS(&crmsg->new_addr.ip, cur_ptr);
          cur_ptr += 16;
          crmsg->new_addr.port = etcpal_unpack_u16b(cur_ptr);
          cur_ptr += 2;
          next_layer_bytes_parsed = (size_t)(cur_ptr - &data[bytes_parsed]);
          res = kPSFullBlockParseOk;
        }
        break;
      case VECTOR_BROKER_CONNECTED_CLIENT_LIST:
      case VECTOR_BROKER_CLIENT_ADD:
      case VECTOR_BROKER_CLIENT_REMOVE:
      case VECTOR_BROKER_CLIENT_ENTRY_CHANGE:
        next_layer_bytes_parsed = parse_client_list(&bstate->data.client_list, &data[bytes_parsed], remaining_len,
                                                    BROKER_GET_CLIENT_LIST(bmsg), &res);
        break;
      case VECTOR_BROKER_REQUEST_DYNAMIC_UIDS:
        next_layer_bytes_parsed = parse_request_dynamic_uid_assignment(
            &bstate->data.data_list, &data[bytes_parsed], remaining_len, BROKER_GET_DYNAMIC_UID_REQUEST_LIST(bmsg), &res);
        break;
      case VECTOR_BROKER_ASSIGNED_DYNAMIC_UIDS:
        next_layer_bytes_parsed = parse_dynamic_uid_assignment_list(
            &bstate->data.data_list, &data[bytes_parsed], remaining_len, BROKER_GET_DYNAMIC_UID_ASSIGNMENT_LIST(bmsg), &res);
        break;
      case VECTOR_BROKER_FETCH_DYNAMIC_UID_LIST:
        next_layer_bytes_parsed =
            parse_fetch_dynamic_uid_assignment_list(&bstate->data.data_list, &data[bytes_parsed], remaining_len,
                                                    BROKER_GET_FETCH_DYNAMIC_UID_ASSIGNMENT_LIST(bmsg), &res);
        break;
      case VECTOR_BROKER_NULL:
      case VECTOR_BROKER_FETCH_CLIENT_LIST:
        // These messages have no data, so we are at the end of the PDU.
        res = kPSFullBlockParseOk;
        break;
      case VECTOR_BROKER_DISCONNECT:
        if (remaining_len >= DISCONNECT_DATA_SIZE)
        {
          const uint8_t* cur_ptr = &data[bytes_parsed];
<<<<<<< HEAD
          BROKER_GET_DISCONNECT_MSG(bmsg)->disconnect_reason = (rdmnet_disconnect_reason_t)etcpal_unpack_u16b(cur_ptr);
=======
          GET_DISCONNECT_MSG(bmsg)->disconnect_reason = (rdmnet_disconnect_reason_t)etcpal_unpack_u16b(cur_ptr);
>>>>>>> af38f24b
          cur_ptr += 2;
          next_layer_bytes_parsed = (size_t)(cur_ptr - &data[bytes_parsed]);
          res = kPSFullBlockParseOk;
        }
        break;
      default:
        // Unknown Broker vector - discard this Broker PDU.
        next_layer_bytes_parsed = consume_bad_block(&bstate->data.unknown, remaining_len, &res);
        break;
    }
    RDMNET_ASSERT(next_layer_bytes_parsed <= remaining_len);
    RDMNET_ASSERT(bstate->block.size_parsed + next_layer_bytes_parsed <= bstate->block.block_size);
    bstate->block.size_parsed += next_layer_bytes_parsed;
    bytes_parsed += next_layer_bytes_parsed;
    res = check_for_full_parse(res, &bstate->block);
  }
  *result = res;
  return bytes_parsed;
}

void parse_client_connect_header(const uint8_t* data, BrokerClientConnectMsg* ccmsg)
{
  const uint8_t* cur_ptr = data;

  BROKER_CLIENT_CONNECT_MSG_SET_SCOPE(ccmsg, (const char*)cur_ptr);
  cur_ptr += E133_SCOPE_STRING_PADDED_LENGTH;
  ccmsg->e133_version = etcpal_unpack_u16b(cur_ptr);
  cur_ptr += 2;
  BROKER_CLIENT_CONNECT_MSG_SET_SEARCH_DOMAIN(ccmsg, (const char*)cur_ptr);
  cur_ptr += E133_DOMAIN_STRING_PADDED_LENGTH;
  ccmsg->connect_flags = *cur_ptr;
}

size_t parse_client_connect(ClientConnectState* ccstate, const uint8_t* data, size_t datalen,
                            BrokerClientConnectMsg* ccmsg, parse_result_t* result)
{
  parse_result_t res = kPSNoData;
  size_t bytes_parsed = 0;

  if (!ccstate->common_data_parsed)
  {
    // We want to wait until we can parse all of the Client Connect common data at once.
    if (datalen < CLIENT_CONNECT_COMMON_FIELD_SIZE)
    {
      *result = kPSNoData;
      return 0;
    }

    parse_client_connect_header(data, ccmsg);
    bytes_parsed += CLIENT_CONNECT_COMMON_FIELD_SIZE;
    ccstate->common_data_parsed = true;
    INIT_CLIENT_ENTRY_STATE(&ccstate->entry, ccstate->pdu_data_size - CLIENT_CONNECT_COMMON_FIELD_SIZE);
  }
  if (ccstate->common_data_parsed)
  {
    size_t next_layer_bytes_parsed =
        parse_single_client_entry(&ccstate->entry, &data[bytes_parsed], datalen - bytes_parsed,
                                  &ccmsg->client_entry.client_protocol, &ccmsg->client_entry.data, &res);
    RDMNET_ASSERT(next_layer_bytes_parsed <= (datalen - bytes_parsed));
    bytes_parsed += next_layer_bytes_parsed;
  }

  *result = res;
  return bytes_parsed;
}

size_t parse_client_entry_update(ClientEntryUpdateState* ceustate, const uint8_t* data, size_t datalen,
                                 BrokerClientEntryUpdateMsg* ceumsg, parse_result_t* result)
{
  parse_result_t res = kPSNoData;
  size_t bytes_parsed = 0;

  if (!ceustate->common_data_parsed)
  {
    // We want to wait until we can parse all of the Client Entry Update common data at once.
    if (datalen < CLIENT_ENTRY_UPDATE_COMMON_FIELD_SIZE)
    {
      *result = kPSNoData;
      return 0;
    }

    ceumsg->connect_flags = *data;
    bytes_parsed += CLIENT_ENTRY_UPDATE_COMMON_FIELD_SIZE;
    ceustate->common_data_parsed = true;
    INIT_CLIENT_ENTRY_STATE(&ceustate->entry, ceustate->pdu_data_size - CLIENT_ENTRY_UPDATE_COMMON_FIELD_SIZE);
  }
  if (ceustate->common_data_parsed)
  {
    size_t next_layer_bytes_parsed =
        parse_single_client_entry(&ceustate->entry, &data[bytes_parsed], datalen - bytes_parsed,
                                  &ceumsg->client_entry.client_protocol, &ceumsg->client_entry.data, &res);
    RDMNET_ASSERT(next_layer_bytes_parsed <= (datalen - bytes_parsed));
    bytes_parsed += next_layer_bytes_parsed;
  }

  *result = res;
  return bytes_parsed;
}

<<<<<<< HEAD
#define GET_LENGTH_FROM_CENTRY_HEADER(dataptr) ACN_PDU_LENGTH(dataptr)
#define GET_CLIENT_PROTOCOL_FROM_CENTRY_HEADER(dataptr) (client_protocol_t)(etcpal_unpack_u32b((dataptr) + 3))
#define COPY_CID_FROM_CENTRY_HEADER(dataptr, cid) memcpy((cid)->data, (dataptr) + 7, ETCPAL_UUID_BYTES)
=======
size_t parse_client_entry_header(const uint8_t* data, ClientEntryData* entry)
{
  const uint8_t* cur_ptr = data;
  size_t len = ACN_PDU_LENGTH(cur_ptr);
  cur_ptr += 3;
  entry->client_protocol = (client_protocol_t)etcpal_unpack_u32b(cur_ptr);
  cur_ptr += 4;
  memcpy(entry->client_cid.data, cur_ptr, ETCPAL_UUID_BYTES);
  entry->next = NULL;
  return len;
}
>>>>>>> af38f24b

size_t parse_single_client_entry(ClientEntryState* cstate, const uint8_t* data, size_t datalen,
                                 client_protocol_t* client_protocol, ClientEntryUnion* entry, parse_result_t* result)
{
  size_t bytes_parsed = 0;
  parse_result_t res = kPSNoData;

  if (cstate->client_protocol == kClientProtocolUnknown)
  {
    if (datalen >= CLIENT_ENTRY_HEADER_SIZE)
    {
      // Parse the Client Entry header
      size_t cli_entry_pdu_len = GET_LENGTH_FROM_CENTRY_HEADER(data);
      cstate->client_protocol = GET_CLIENT_PROTOCOL_FROM_CENTRY_HEADER(data);
      bytes_parsed += CLIENT_ENTRY_HEADER_SIZE;
      INIT_PDU_BLOCK_STATE(&cstate->entry_data, cli_entry_pdu_len - CLIENT_ENTRY_HEADER_SIZE);
      if (cli_entry_pdu_len > cstate->enclosing_block_size)
      {
        bytes_parsed += consume_bad_block(&cstate->entry_data, datalen - bytes_parsed, &res);
      }
      else
      {
        if (cstate->client_protocol == kClientProtocolRPT)
          COPY_CID_FROM_CENTRY_HEADER(data, &entry->rpt.cid);
        else
          COPY_CID_FROM_CENTRY_HEADER(data, &entry->ept.cid);
      }
    }
    // Else return no data
  }
  if (cstate->client_protocol != kClientProtocolUnknown)
  {
    size_t remaining_len = datalen - bytes_parsed;
    *client_protocol = cstate->client_protocol;

    if (cstate->entry_data.consuming_bad_block)
    {
      bytes_parsed += consume_bad_block(&cstate->entry_data, remaining_len, &res);
    }
    else if (cstate->client_protocol == kClientProtocolEPT)
    {
      // Parse the EPT Client Entry data
      // TODO
      bytes_parsed += consume_bad_block(&cstate->entry_data, remaining_len, &res);
    }
    else if (cstate->client_protocol == kClientProtocolRPT)
    {
      if (cstate->entry_data.size_parsed + RPT_CLIENT_ENTRY_DATA_SIZE == cstate->entry_data.block_size)
      {
        if (remaining_len >= RPT_CLIENT_ENTRY_DATA_SIZE)
        {
          // Parse the RPT Client Entry data
          RptClientEntry* rpt_entry = (RptClientEntry*)entry;
          const uint8_t* cur_ptr = &data[bytes_parsed];

<<<<<<< HEAD
          rpt_entry->uid.manu = etcpal_unpack_u16b(cur_ptr);
          cur_ptr += 2;
          rpt_entry->uid.id = etcpal_unpack_u32b(cur_ptr);
=======
          rpt_entry->client_uid.manu = etcpal_unpack_u16b(cur_ptr);
          cur_ptr += 2;
          rpt_entry->client_uid.id = etcpal_unpack_u32b(cur_ptr);
>>>>>>> af38f24b
          cur_ptr += 4;
          rpt_entry->type = (rpt_client_type_t)*cur_ptr++;
          memcpy(rpt_entry->binding_cid.data, cur_ptr, ETCPAL_UUID_BYTES);
          bytes_parsed += RPT_CLIENT_ENTRY_DATA_SIZE;
          cstate->entry_data.size_parsed += RPT_CLIENT_ENTRY_DATA_SIZE;
          res = kPSFullBlockParseOk;
        }
        // Else return no data
      }
      else
      {
        // PDU length mismatch
        bytes_parsed += consume_bad_block(&cstate->entry_data, remaining_len, &res);
        RDMNET_LOG_WARNING("Dropping RPT Client Entry with invalid length %zu",
                           cstate->entry_data.block_size + CLIENT_ENTRY_HEADER_SIZE);
      }
    }
    else
    {
      // Unknown Client Protocol
      bytes_parsed += consume_bad_block(&cstate->entry_data, remaining_len, &res);
      RDMNET_LOG_WARNING("Dropping Client Entry with invalid client protocol %d", cstate->client_protocol);
    }
  }

  *result = res;
  return bytes_parsed;
}

size_t parse_client_list(ClientListState* clstate, const uint8_t* data, size_t datalen, BrokerClientList* clist,
                         parse_result_t* result)
{
  parse_result_t res = kPSNoData;
  size_t bytes_parsed = 0;

  if (clstate->block.consuming_bad_block)
  {
    bytes_parsed += consume_bad_block(&clstate->block, datalen, &res);
  }
  else
  {
    if (clist->client_protocol == kClientProtocolUnknown)
    {
      if (datalen >= CLIENT_ENTRY_HEADER_SIZE)
      {
        clist->client_protocol = GET_CLIENT_PROTOCOL_FROM_CENTRY_HEADER(data);
      }
    }

    if (clist->client_protocol == kClientProtocolRPT)
    {
      bytes_parsed += parse_rpt_client_list(clstate, data, datalen, BROKER_GET_RPT_CLIENT_LIST(clist), &res);
    }
    else if (clist->client_protocol == kClientProtocolEPT)
    {
      // TODO EPT
      bytes_parsed += consume_bad_block(&clstate->block, datalen, &res);
    }
    else if (clist->client_protocol != kClientProtocolUnknown)
    {
      RDMNET_LOG_WARNING("Dropping Client List message with unknown Client Protocol %d", clist->client_protocol);
      bytes_parsed += consume_bad_block(&clstate->block, datalen, &res);
    }
  }

  *result = res;
  return bytes_parsed;
}

size_t parse_rpt_client_list(ClientListState* clstate, const uint8_t* data, size_t datalen, RptClientList* clist,
                             parse_result_t* result)
{
  size_t bytes_parsed = 0;
  parse_result_t res = kPSNoData;

  while (clstate->block.size_parsed < clstate->block.block_size)
  {
    size_t remaining_len = datalen - bytes_parsed;
    const uint8_t* cur_data_ptr = &data[bytes_parsed];
    RptClientEntry* next_entry = NULL;

    if (!clstate->block.parsed_header)
    {
      if (remaining_len >= CLIENT_ENTRY_HEADER_SIZE)
      {
        if (GET_CLIENT_PROTOCOL_FROM_CENTRY_HEADER(cur_data_ptr) != kClientProtocolRPT)
        {
          RDMNET_LOG_WARNING("Dropping invalid Client List - first entry was RPT, but also contains client protocol %d",
                             GET_CLIENT_PROTOCOL_FROM_CENTRY_HEADER(cur_data_ptr));
          bytes_parsed += consume_bad_block(&clstate->block, datalen, &res);
          break;
        }

        next_entry = alloc_next_rpt_client_entry(clist);
        if (next_entry)
        {
          clstate->block.parsed_header = true;
          INIT_CLIENT_ENTRY_STATE(&clstate->entry, clstate->block.block_size);
        }
        else
        {
          // We've run out of space for RPT Client Entries - send back up what we have now
          clist->more_coming = true;
          res = kPSPartialBlockParseOk;
        }
      }
      else
      {
        break;
      }
    }
    else
    {
      next_entry = &clist->client_entries[clist->num_client_entries - 1];
    }

    if (clstate->block.parsed_header)
    {
      // We know the client protocol is correct because it's been validated above.
      client_protocol_t cp = kClientProtocolUnknown;
      size_t next_layer_bytes_parsed = parse_single_client_entry(&clstate->entry, cur_data_ptr, remaining_len, &cp,
                                                                 (ClientEntryUnion*)next_entry, &res);

      // Check and advance the buffer pointers
      RDMNET_ASSERT(next_layer_bytes_parsed <= remaining_len);
      RDMNET_ASSERT(clstate->block.size_parsed + next_layer_bytes_parsed <= clstate->block.block_size);
      bytes_parsed += next_layer_bytes_parsed;
      clstate->block.size_parsed += next_layer_bytes_parsed;

      // Determine what to do next in the list loop
      if (res == kPSFullBlockParseOk)
      {
        clstate->block.parsed_header = false;
        if (clstate->block.size_parsed != clstate->block.block_size)
        {
          // This isn't the last entry in the list
          res = kPSNoData;
        }
        // Iterate again
      }
      else if (res == kPSFullBlockProtErr)
      {
        // Bail on the list
        clstate->block.parsed_header = false;
        bytes_parsed += consume_bad_block(&clstate->block, remaining_len - next_layer_bytes_parsed, &res);
        break;
      }
      else
      {
        // Couldn't parse a complete entry, wait for next time
        break;
      }
    }
  }

  *result = res;
  return bytes_parsed;
}

RptClientEntry* alloc_next_rpt_client_entry(RptClientList* clist)
{
  if (clist->client_entries)
  {
    RptClientEntry* new_arr = REALLOC_RPT_CLIENT_ENTRY(clist->client_entries, clist->num_client_entries + 1);
    if (new_arr)
    {
      clist->client_entries = new_arr;
      return &clist->client_entries[clist->num_client_entries++];
    }
    else
    {
      return NULL;
    }
  }
  else
  {
    clist->client_entries = ALLOC_RPT_CLIENT_ENTRY();
    if (clist->client_entries)
      clist->num_client_entries = 1;
    return clist->client_entries;
  }
}

EptClientEntry* alloc_next_ept_client_entry(EptClientList* clist)
{
  if (clist->client_entries)
  {
    EptClientEntry* new_arr = REALLOC_EPT_CLIENT_ENTRY(clist->client_entries, clist->num_client_entries + 1);
    if (new_arr)
    {
      clist->client_entries = new_arr;
      return &clist->client_entries[clist->num_client_entries++];
    }
    else
    {
      return NULL;
    }
  }
  else
  {
    clist->client_entries = ALLOC_EPT_CLIENT_ENTRY();
    if (clist->client_entries)
      clist->num_client_entries = 1;
    return clist->client_entries;
  }
}

size_t parse_request_dynamic_uid_assignment(GenericListState* lstate, const uint8_t* data, size_t datalen,
                                            BrokerDynamicUidRequestList* rlist, parse_result_t* result)
{
  RDMNET_UNUSED_ARG(rdmnet_log_params);

  size_t bytes_parsed = 0;
  parse_result_t res = kPSNoData;

  while (datalen - bytes_parsed >= DYNAMIC_UID_REQUEST_PAIR_SIZE)
  {
    // We are starting at the beginning of a new Request Dynamic UID Assignment PDU.
    // Make room for a new struct at the end of the current array.
    if (rlist->requests)
    {
      BrokerDynamicUidRequest* new_arr = REALLOC_DYNAMIC_UID_REQUEST_ENTRY(rlist->requests, rlist->num_requests + 1);
      if (new_arr)
      {
        rlist->requests = new_arr;
      }
      else
      {
        // We've run out of space for Dynamic UID Requests - send back up what we have now
        rlist->more_coming = true;
        res = kPSPartialBlockParseOk;
        break;
      }
    }
    else
    {
<<<<<<< HEAD
      rlist->requests = ALLOC_DYNAMIC_UID_REQUEST_ENTRY();
      if (!rlist->requests)
=======
      DynamicUidRequestListEntry* lentry = *lentry_ptr;

      lentry->manu_id = etcpal_unpack_u16b(&data[bytes_parsed]) & 0x7fff;
      memcpy(lentry->rid.data, &data[bytes_parsed + 6], ETCPAL_UUID_BYTES);
      bytes_parsed += DYNAMIC_UID_REQUEST_PAIR_SIZE;
      lstate->size_parsed += DYNAMIC_UID_REQUEST_PAIR_SIZE;

      if (lstate->size_parsed >= lstate->full_list_size)
>>>>>>> af38f24b
      {
        res = kPSNoData;
        break;
      }
    }

    // Gotten here - parse a new BrokerDynamicUidRequest
    BrokerDynamicUidRequest* request = &rlist->requests[rlist->num_requests++];
    request->manu_id = etcpal_unpack_u16b(&data[bytes_parsed]) & 0x7fff;
    memcpy(request->rid.data, &data[bytes_parsed + 6], ETCPAL_UUID_BYTES);
    bytes_parsed += DYNAMIC_UID_REQUEST_PAIR_SIZE;
    lstate->size_parsed += DYNAMIC_UID_REQUEST_PAIR_SIZE;

    if (lstate->size_parsed >= lstate->full_list_size)
    {
      res = kPSFullBlockParseOk;
      break;
    }
  }

  *result = res;
  return bytes_parsed;
}

size_t parse_dynamic_uid_assignment_list(GenericListState* lstate, const uint8_t* data, size_t datalen,
                                         BrokerDynamicUidAssignmentList* alist, parse_result_t* result)
{
  RDMNET_UNUSED_ARG(rdmnet_log_params);

  size_t bytes_parsed = 0;
  parse_result_t res = kPSNoData;

  while (datalen - bytes_parsed >= DYNAMIC_UID_MAPPING_SIZE)
  {
    // We are starting at the beginning of a new Dynamic UID Assignment PDU.
    // Make room for a new struct at the end of the current array.
    if (alist->mappings)
    {
      BrokerDynamicUidMapping* new_arr = REALLOC_DYNAMIC_UID_MAPPING(alist->mappings, alist->num_mappings + 1);
      if (new_arr)
      {
        alist->mappings = new_arr;
      }
      else
      {
        // We've run out of space for Dynamic UID Mappings - send back up what we have now
        alist->more_coming = true;
        res = kPSPartialBlockParseOk;
        break;
      }
    }
    else
    {
<<<<<<< HEAD
      alist->mappings = ALLOC_DYNAMIC_UID_MAPPING();
      if (!alist->mappings)
=======
      DynamicUidMapping* mapping = *mapping_ptr;
      const uint8_t* cur_ptr = &data[bytes_parsed];

      mapping->uid.manu = etcpal_unpack_u16b(cur_ptr);
      cur_ptr += 2;
      mapping->uid.id = etcpal_unpack_u32b(cur_ptr);
      cur_ptr += 4;
      memcpy(mapping->rid.data, cur_ptr, ETCPAL_UUID_BYTES);
      cur_ptr += ETCPAL_UUID_BYTES;
      mapping->status_code = (dynamic_uid_status_t)etcpal_unpack_u16b(cur_ptr);
      cur_ptr += 2;
      bytes_parsed += (size_t)(cur_ptr - &data[bytes_parsed]);
      lstate->size_parsed += (size_t)(cur_ptr - &data[bytes_parsed]);

      if (lstate->size_parsed >= lstate->full_list_size)
>>>>>>> af38f24b
      {
        res = kPSNoData;
        break;
      }
    }

    // Gotten here - parse a new BrokerDynamicUidMapping
    BrokerDynamicUidMapping* mapping = &alist->mappings[alist->num_mappings++];
    const uint8_t* cur_ptr = &data[bytes_parsed];

    mapping->uid.manu = etcpal_unpack_u16b(cur_ptr);
    cur_ptr += 2;
    mapping->uid.id = etcpal_unpack_u32b(cur_ptr);
    cur_ptr += 4;
    memcpy(mapping->rid.data, cur_ptr, ETCPAL_UUID_BYTES);
    cur_ptr += ETCPAL_UUID_BYTES;
    mapping->status_code = (rdmnet_dynamic_uid_status_t)etcpal_unpack_u16b(cur_ptr);
    cur_ptr += 2;
    bytes_parsed += DYNAMIC_UID_MAPPING_SIZE;
    lstate->size_parsed += DYNAMIC_UID_MAPPING_SIZE;

    if (lstate->size_parsed >= lstate->full_list_size)
    {
      res = kPSFullBlockParseOk;
      break;
    }
  }

  *result = res;
  return bytes_parsed;
}

size_t parse_fetch_dynamic_uid_assignment_list(GenericListState* lstate, const uint8_t* data, size_t datalen,
                                               BrokerFetchUidAssignmentList* alist, parse_result_t* result)
{
  size_t bytes_parsed = 0;
  parse_result_t res = kPSNoData;

  RDMNET_UNUSED_ARG(rdmnet_log_params);

  while (datalen - bytes_parsed >= 6)
  {
    // We are starting at the beginning of a new Fetch Dynamic UID Assignment PDU.
    // Make room for a new struct at the end of the current array.
    if (alist->uids)
    {
      RdmUid* new_arr = REALLOC_FETCH_UID_ASSIGNMENT(alist->uids, alist->num_uids + 1);
      if (new_arr)
      {
        alist->uids = new_arr;
      }
      else
      {
        // We've run out of space for Fetch UID Assignments - send back up what we have now
        alist->more_coming = true;
        res = kPSPartialBlockParseOk;
        break;
      }
    }
    else
    {
<<<<<<< HEAD
      alist->uids = ALLOC_FETCH_UID_ASSIGNMENT();
      if (!alist->uids)
=======
      FetchUidAssignmentListEntry* uid_entry = *uid_ptr;

      uid_entry->uid.manu = etcpal_unpack_u16b(&data[bytes_parsed]);
      uid_entry->uid.id = etcpal_unpack_u32b(&data[bytes_parsed + 2]);
      bytes_parsed += 6;
      lstate->size_parsed += 6;

      if (lstate->size_parsed >= lstate->full_list_size)
>>>>>>> af38f24b
      {
        res = kPSNoData;
        break;
      }
    }

    // Gotten here - parse a new UID
    RdmUid* uid_entry = &alist->uids[alist->num_uids++];
    uid_entry->manu = etcpal_unpack_u16b(&data[bytes_parsed]);
    uid_entry->id = etcpal_unpack_u32b(&data[bytes_parsed + 2]);
    bytes_parsed += 6;
    lstate->size_parsed += 6;

    if (lstate->size_parsed >= lstate->full_list_size)
    {
      res = kPSFullBlockParseOk;
      break;
    }
  }

  *result = res;
  return bytes_parsed;
}

void initialize_rpt_message(RptState* rstate, RptMessage* rmsg, size_t pdu_data_len)
{
  switch (rmsg->vector)
  {
    case VECTOR_RPT_REQUEST:
    case VECTOR_RPT_NOTIFICATION:
      if (pdu_data_len >= REQUEST_NOTIF_PDU_HEADER_SIZE)
      {
        INIT_RDM_LIST_STATE(&rstate->data.rdm_list, pdu_data_len, rmsg);
      }
      else
      {
        INIT_PDU_BLOCK_STATE(&rstate->data.unknown, pdu_data_len);
        // An artificial "unknown" vector value to flag the data parsing logic to consume the data
        // section.
        rmsg->vector = 0xffffffff;
        RDMNET_LOG_WARNING("Dropping RPT PDU with invalid length %zu", pdu_data_len + RPT_PDU_HEADER_SIZE);
      }
      break;
    case VECTOR_RPT_STATUS:
      if (pdu_data_len >= RPT_STATUS_HEADER_SIZE)
      {
        INIT_RPT_STATUS_STATE(&rstate->data.status, pdu_data_len);
      }
      else
      {
        INIT_PDU_BLOCK_STATE(&rstate->data.unknown, pdu_data_len);
        // An artificial "unknown" vector value to flag the data parsing logic to consume the data
        // section.
        rmsg->vector = 0xffffffff;
        RDMNET_LOG_WARNING("Dropping RPT PDU with invalid length %zu", pdu_data_len + RPT_PDU_HEADER_SIZE);
      }
      break;
    default:
      INIT_PDU_BLOCK_STATE(&rstate->data.unknown, pdu_data_len);
      RDMNET_LOG_WARNING("Dropping RPT PDU with invalid vector %" PRIu32, rmsg->vector);
      break;
  }
}

size_t parse_rpt_block(RptState* rstate, const uint8_t* data, size_t datalen, RptMessage* rmsg, parse_result_t* result)
{
  size_t bytes_parsed = 0;
  parse_result_t res = kPSNoData;

  if (rstate->block.consuming_bad_block)
  {
    bytes_parsed += consume_bad_block(&rstate->block, datalen, &res);
  }
  else if (!rstate->block.parsed_header)
  {
    bool parse_err = false;

    // If the size remaining in the RPT PDU block is not enough for another RPT PDU header, indicate
    // a bad block condition.
    if ((rstate->block.block_size - rstate->block.size_parsed) < RPT_PDU_HEADER_SIZE)
    {
      parse_err = true;
    }
    else if (datalen >= RPT_PDU_HEADER_SIZE)
    {
      // We can parse an RPT PDU header.
      const uint8_t* cur_ptr = data;
      size_t pdu_len = ACN_PDU_LENGTH(cur_ptr);
      if (pdu_len >= RPT_PDU_HEADER_SIZE && rstate->block.size_parsed + pdu_len <= rstate->block.block_size)
      {
        size_t pdu_data_len = pdu_len - RPT_PDU_HEADER_SIZE;
        cur_ptr += 3;
        rmsg->vector = etcpal_unpack_u32b(cur_ptr);
        cur_ptr += 4;
        rmsg->header.source_uid.manu = etcpal_unpack_u16b(cur_ptr);
        cur_ptr += 2;
        rmsg->header.source_uid.id = etcpal_unpack_u32b(cur_ptr);
        cur_ptr += 4;
        rmsg->header.source_endpoint_id = etcpal_unpack_u16b(cur_ptr);
        cur_ptr += 2;
        rmsg->header.dest_uid.manu = etcpal_unpack_u16b(cur_ptr);
        cur_ptr += 2;
        rmsg->header.dest_uid.id = etcpal_unpack_u32b(cur_ptr);
        cur_ptr += 4;
        rmsg->header.dest_endpoint_id = etcpal_unpack_u16b(cur_ptr);
        cur_ptr += 2;
        rmsg->header.seqnum = etcpal_unpack_u32b(cur_ptr);
        cur_ptr += 4;
        ++cur_ptr;  // 1-byte reserved field

        bytes_parsed += RPT_PDU_HEADER_SIZE;
        rstate->block.size_parsed += RPT_PDU_HEADER_SIZE;
        initialize_rpt_message(rstate, rmsg, pdu_data_len);
        rstate->block.parsed_header = true;
      }
      else
      {
        parse_err = true;
      }
    }
    // Else we don't have enough data - return kPSNoData by default.

    if (parse_err)
    {
      bytes_parsed += consume_bad_block(&rstate->block, datalen, &res);
      RDMNET_LOG_WARNING("Protocol error encountered while parsing RPT PDU header.");
    }
  }
  if (rstate->block.parsed_header)
  {
    size_t next_layer_bytes_parsed;
    size_t remaining_len = datalen - bytes_parsed;
    switch (rmsg->vector)
    {
      case VECTOR_RPT_REQUEST:
      case VECTOR_RPT_NOTIFICATION:
        next_layer_bytes_parsed = parse_rdm_list(&rstate->data.rdm_list, &data[bytes_parsed], remaining_len,
                                                 RPT_GET_RDM_BUF_LIST(rmsg), &res);
        break;
      case VECTOR_RPT_STATUS:
        next_layer_bytes_parsed =
            parse_rpt_status(&rstate->data.status, &data[bytes_parsed], remaining_len, RPT_GET_STATUS_MSG(rmsg), &res);
        break;
      default:
        // Unknown RPT vector - discard this RPT PDU.
        next_layer_bytes_parsed = consume_bad_block(&rstate->data.unknown, remaining_len, &res);
    }
    RDMNET_ASSERT(next_layer_bytes_parsed <= remaining_len);
    RDMNET_ASSERT(rstate->block.size_parsed + next_layer_bytes_parsed <= rstate->block.block_size);
    rstate->block.size_parsed += next_layer_bytes_parsed;
    bytes_parsed += next_layer_bytes_parsed;
    res = check_for_full_parse(res, &rstate->block);
  }
  *result = res;
  return bytes_parsed;
}

size_t parse_rdm_list(RdmListState* rlstate, const uint8_t* data, size_t datalen, RptRdmBufList* cmd_list,
                      parse_result_t* result)
{
  parse_result_t res = kPSNoData;
  size_t bytes_parsed = 0;

  if (!rlstate->parsed_request_notif_header && datalen >= REQUEST_NOTIF_PDU_HEADER_SIZE)
  {
    const uint8_t* cur_ptr = data;
    size_t pdu_len = ACN_PDU_LENGTH(cur_ptr);
    uint32_t vect;

    cur_ptr += 3;
    vect = etcpal_unpack_u32b(cur_ptr);
    cur_ptr += 4;
    if (pdu_len != rlstate->block.block_size || (vect != VECTOR_REQUEST_RDM_CMD && vect != VECTOR_NOTIFICATION_RDM_CMD))
    {
      bytes_parsed += consume_bad_block(&rlstate->block, datalen, &res);
    }
    else
    {
      rlstate->parsed_request_notif_header = true;
      rlstate->block.block_size -= REQUEST_NOTIF_PDU_HEADER_SIZE;
      bytes_parsed += REQUEST_NOTIF_PDU_HEADER_SIZE;
    }
  }
  if (rlstate->parsed_request_notif_header)
  {
    if (rlstate->block.consuming_bad_block)
    {
      bytes_parsed += consume_bad_block(&rlstate->block, datalen - bytes_parsed, &res);
    }
    else
    {
      while (rlstate->block.size_parsed < rlstate->block.block_size)
      {
        size_t remaining_len = datalen - bytes_parsed;

        // We want to parse an entire RDM Command PDU at once.
        if (remaining_len >= RDM_CMD_PDU_MIN_SIZE)
        {
          const uint8_t* cur_ptr = &data[bytes_parsed];
          size_t rdm_cmd_pdu_len = ACN_PDU_LENGTH(cur_ptr);

          if (rdm_cmd_pdu_len > rlstate->block.block_size || rdm_cmd_pdu_len > RDM_CMD_PDU_MAX_SIZE)
          {
            bytes_parsed += consume_bad_block(&rlstate->block, remaining_len, &res);
          }
          else if (remaining_len >= rdm_cmd_pdu_len)
          {
            // We are starting at the beginning of a new RDM Command PDU.
            // Make room for a new struct at the end of the current array.
            if (cmd_list->rdm_buffers)
            {
              RdmBuffer* new_arr = REALLOC_RDM_BUFFER(cmd_list->rdm_buffers, cmd_list->num_rdm_buffers + 1);
              if (new_arr)
              {
                cmd_list->rdm_buffers = new_arr;
              }
              else
              {
                // We've run out of space for RDM buffers - send back up what we have now
                cmd_list->more_coming = true;
                res = kPSPartialBlockParseOk;
                break;
              }
            }
            else
            {
              cmd_list->rdm_buffers = ALLOC_RDM_BUFFER();
              if (!cmd_list->rdm_buffers)
              {
                res = kPSNoData;
                break;
              }
            }

            // Gotten here - unpack the RDM command PDU
            RdmBuffer* rdm_buf = &cmd_list->rdm_buffers[cmd_list->num_rdm_buffers++];
            cur_ptr += 3;
            memcpy(rdm_buf->data, cur_ptr, rdm_cmd_pdu_len - 3);
            rdm_buf->datalen = rdm_cmd_pdu_len - 3;
            bytes_parsed += rdm_cmd_pdu_len;
            rlstate->block.size_parsed += rdm_cmd_pdu_len;
            if (rlstate->block.size_parsed >= rlstate->block.block_size)
              res = kPSFullBlockParseOk;
          }
          else
          {
            break;
          }
        }
        else
        {
          break;
        }
      }
    }
  }
  *result = res;
  return bytes_parsed;
}

size_t parse_rpt_status(RptStatusState* rsstate, const uint8_t* data, size_t datalen, RptStatusMsg* smsg,
                        parse_result_t* result)
{
  parse_result_t res = kPSNoData;
  size_t bytes_parsed = 0;

  if (rsstate->block.consuming_bad_block)
  {
    bytes_parsed += consume_bad_block(&rsstate->block, datalen, &res);
  }
  else if (!rsstate->block.parsed_header)
  {
    bool parse_err = false;

    // If the size remaining in the Broker PDU block is not enough for another RPT Status PDU
    // header, indicate a bad block condition.
    if ((rsstate->block.block_size - rsstate->block.size_parsed) < RPT_STATUS_HEADER_SIZE)
    {
      parse_err = true;
    }
    else if (datalen >= RPT_STATUS_HEADER_SIZE)
    {
      // We can parse an RPT Status PDU header.
      const uint8_t* cur_ptr = data;

      size_t pdu_len = ACN_PDU_LENGTH(cur_ptr);
      if (pdu_len >= RPT_STATUS_HEADER_SIZE && pdu_len >= rsstate->block.block_size)
      {
        cur_ptr += 3;
        smsg->status_code = (rpt_status_code_t)etcpal_unpack_u16b(cur_ptr);
        cur_ptr += 2;
        bytes_parsed += RPT_STATUS_HEADER_SIZE;
        rsstate->block.size_parsed += RPT_STATUS_HEADER_SIZE;
        rsstate->block.parsed_header = true;
      }
      else
      {
        parse_err = true;
      }
    }
    // Else we don't have enough data - return kPSNoData by default.

    if (parse_err)
    {
      // Parse error in the RPT Status PDU header. We cannot keep parsing this block.
      bytes_parsed += consume_bad_block(&rsstate->block, datalen, &res);
      RDMNET_LOG_WARNING("Protocol error encountered while parsing RPT Status PDU header.");
    }
  }
  if (rsstate->block.parsed_header)
  {
    size_t remaining_len = datalen - bytes_parsed;
    switch (smsg->status_code)
    {
      case VECTOR_RPT_STATUS_INVALID_MESSAGE:
      case VECTOR_RPT_STATUS_INVALID_COMMAND_CLASS:
        // These status codes have no additional data.
        if (rsstate->block.size_parsed == rsstate->block.block_size)
        {
          smsg->status_string = NULL;
          res = kPSFullBlockParseOk;
        }
        else
        {
          bytes_parsed += consume_bad_block(&rsstate->block, remaining_len, &res);
        }
        break;
      case VECTOR_RPT_STATUS_UNKNOWN_RPT_UID:
      case VECTOR_RPT_STATUS_RDM_TIMEOUT:
      case VECTOR_RPT_STATUS_RDM_INVALID_RESPONSE:
      case VECTOR_RPT_STATUS_UNKNOWN_RDM_UID:
      case VECTOR_RPT_STATUS_UNKNOWN_ENDPOINT:
      case VECTOR_RPT_STATUS_BROADCAST_COMPLETE:
      case VECTOR_RPT_STATUS_UNKNOWN_VECTOR:
      {
        size_t str_len = rsstate->block.block_size - rsstate->block.size_parsed;

        // These status codes contain an optional status string
        if (str_len == 0)
        {
          smsg->status_string = NULL;
          res = kPSFullBlockParseOk;
        }
        else if (str_len > RPT_STATUS_STRING_MAXLEN)
        {
          bytes_parsed += consume_bad_block(&rsstate->block, remaining_len, &res);
        }
        else if (remaining_len >= str_len)
        {
          char* str_buf = ALLOC_RPT_STATUS_STR(str_len + 1);
          if (str_buf)
          {
            memcpy(str_buf, &data[bytes_parsed], str_len);
            str_buf[str_len] = '\0';
            smsg->status_string = str_buf;
          }
          else
          {
            smsg->status_string = NULL;
          }
          bytes_parsed += str_len;
          rsstate->block.size_parsed += str_len;
          res = kPSFullBlockParseOk;
        }
        // Else return no data
        break;
      }
      default:
        // Unknown RPT Status code - discard this RPT Status PDU.
        bytes_parsed += consume_bad_block(&rsstate->block, remaining_len, &res);
        break;
    }
  }
  *result = res;
  return bytes_parsed;
}

size_t locate_tcp_preamble(RdmnetMsgBuf* msg_buf)
{
<<<<<<< HEAD
=======
  size_t i;
  AcnTcpPreamble preamble;

>>>>>>> af38f24b
  if (msg_buf->cur_data_size < ACN_TCP_PREAMBLE_SIZE)
    return 0;

  size_t i = 0;
  for (; i < (msg_buf->cur_data_size - ACN_TCP_PREAMBLE_SIZE); ++i)
  {
<<<<<<< HEAD
    AcnTcpPreamble preamble;
=======
>>>>>>> af38f24b
    if (acn_parse_tcp_preamble(&msg_buf->buf[i], msg_buf->cur_data_size - i, &preamble))
    {
      // Discard the data before and including the TCP preamble.
      if (msg_buf->cur_data_size > i + ACN_TCP_PREAMBLE_SIZE)
      {
        memmove(msg_buf->buf, &msg_buf->buf[i + ACN_TCP_PREAMBLE_SIZE],
                msg_buf->cur_data_size - (i + ACN_TCP_PREAMBLE_SIZE));
      }
      msg_buf->cur_data_size -= (i + ACN_TCP_PREAMBLE_SIZE);
      return preamble.rlp_block_len;
    }
  }
  if (i > 0)
  {
    // Discard data from the range that has been determined definitively to not contain a TCP
    // preamble.
    memmove(msg_buf->buf, &msg_buf->buf[i], msg_buf->cur_data_size - i);
    msg_buf->cur_data_size -= i;
  }
  return 0;
}

size_t consume_bad_block(PduBlockState* block, size_t datalen, parse_result_t* parse_res)
{
  size_t size_remaining = block->block_size - block->size_parsed;
  if (datalen >= size_remaining)
  {
    *parse_res = kPSFullBlockProtErr;
    block->size_parsed = block->block_size;
    return size_remaining;
  }
  else
  {
    *parse_res = kPSNoData;
    block->size_parsed += datalen;
    block->consuming_bad_block = true;
    return datalen;
  }
}

parse_result_t check_for_full_parse(parse_result_t prev_res, PduBlockState* block)
{
  parse_result_t res = prev_res;
  switch (prev_res)
  {
    case kPSFullBlockParseOk:
    case kPSFullBlockProtErr:
      // If we're not through the PDU block, need to indicate that to the higher layer.
      if (block->size_parsed < block->block_size)
      {
        res = (prev_res == kPSFullBlockProtErr) ? kPSPartialBlockProtErr : kPSPartialBlockParseOk;
      }
      block->parsed_header = false;
      break;
    case kPSPartialBlockParseOk:
    case kPSPartialBlockProtErr:
    case kPSNoData:
    default:
      break;
  }
  return res;
}<|MERGE_RESOLUTION|>--- conflicted
+++ resolved
@@ -209,11 +209,7 @@
     {
       AcnRootLayerPdu rlp;
 
-<<<<<<< HEAD
       // Inheritance at the root layer is disallowed by E1.33.
-=======
-      /* Inheritance at the root layer is disallowed by E1.33. */
->>>>>>> af38f24b
       if (acn_parse_root_layer_header(data, datalen, &rlp, NULL))
       {
         // Update the data pointers and sizes.
@@ -507,12 +503,14 @@
                                                     BROKER_GET_CLIENT_LIST(bmsg), &res);
         break;
       case VECTOR_BROKER_REQUEST_DYNAMIC_UIDS:
-        next_layer_bytes_parsed = parse_request_dynamic_uid_assignment(
-            &bstate->data.data_list, &data[bytes_parsed], remaining_len, BROKER_GET_DYNAMIC_UID_REQUEST_LIST(bmsg), &res);
+        next_layer_bytes_parsed =
+            parse_request_dynamic_uid_assignment(&bstate->data.data_list, &data[bytes_parsed], remaining_len,
+                                                 BROKER_GET_DYNAMIC_UID_REQUEST_LIST(bmsg), &res);
         break;
       case VECTOR_BROKER_ASSIGNED_DYNAMIC_UIDS:
-        next_layer_bytes_parsed = parse_dynamic_uid_assignment_list(
-            &bstate->data.data_list, &data[bytes_parsed], remaining_len, BROKER_GET_DYNAMIC_UID_ASSIGNMENT_LIST(bmsg), &res);
+        next_layer_bytes_parsed =
+            parse_dynamic_uid_assignment_list(&bstate->data.data_list, &data[bytes_parsed], remaining_len,
+                                              BROKER_GET_DYNAMIC_UID_ASSIGNMENT_LIST(bmsg), &res);
         break;
       case VECTOR_BROKER_FETCH_DYNAMIC_UID_LIST:
         next_layer_bytes_parsed =
@@ -528,11 +526,7 @@
         if (remaining_len >= DISCONNECT_DATA_SIZE)
         {
           const uint8_t* cur_ptr = &data[bytes_parsed];
-<<<<<<< HEAD
           BROKER_GET_DISCONNECT_MSG(bmsg)->disconnect_reason = (rdmnet_disconnect_reason_t)etcpal_unpack_u16b(cur_ptr);
-=======
-          GET_DISCONNECT_MSG(bmsg)->disconnect_reason = (rdmnet_disconnect_reason_t)etcpal_unpack_u16b(cur_ptr);
->>>>>>> af38f24b
           cur_ptr += 2;
           next_layer_bytes_parsed = (size_t)(cur_ptr - &data[bytes_parsed]);
           res = kPSFullBlockParseOk;
@@ -632,23 +626,9 @@
   return bytes_parsed;
 }
 
-<<<<<<< HEAD
 #define GET_LENGTH_FROM_CENTRY_HEADER(dataptr) ACN_PDU_LENGTH(dataptr)
 #define GET_CLIENT_PROTOCOL_FROM_CENTRY_HEADER(dataptr) (client_protocol_t)(etcpal_unpack_u32b((dataptr) + 3))
 #define COPY_CID_FROM_CENTRY_HEADER(dataptr, cid) memcpy((cid)->data, (dataptr) + 7, ETCPAL_UUID_BYTES)
-=======
-size_t parse_client_entry_header(const uint8_t* data, ClientEntryData* entry)
-{
-  const uint8_t* cur_ptr = data;
-  size_t len = ACN_PDU_LENGTH(cur_ptr);
-  cur_ptr += 3;
-  entry->client_protocol = (client_protocol_t)etcpal_unpack_u32b(cur_ptr);
-  cur_ptr += 4;
-  memcpy(entry->client_cid.data, cur_ptr, ETCPAL_UUID_BYTES);
-  entry->next = NULL;
-  return len;
-}
->>>>>>> af38f24b
 
 size_t parse_single_client_entry(ClientEntryState* cstate, const uint8_t* data, size_t datalen,
                                  client_protocol_t* client_protocol, ClientEntryUnion* entry, parse_result_t* result)
@@ -704,15 +684,9 @@
           RptClientEntry* rpt_entry = (RptClientEntry*)entry;
           const uint8_t* cur_ptr = &data[bytes_parsed];
 
-<<<<<<< HEAD
           rpt_entry->uid.manu = etcpal_unpack_u16b(cur_ptr);
           cur_ptr += 2;
           rpt_entry->uid.id = etcpal_unpack_u32b(cur_ptr);
-=======
-          rpt_entry->client_uid.manu = etcpal_unpack_u16b(cur_ptr);
-          cur_ptr += 2;
-          rpt_entry->client_uid.id = etcpal_unpack_u32b(cur_ptr);
->>>>>>> af38f24b
           cur_ptr += 4;
           rpt_entry->type = (rpt_client_type_t)*cur_ptr++;
           memcpy(rpt_entry->binding_cid.data, cur_ptr, ETCPAL_UUID_BYTES);
@@ -949,19 +923,8 @@
     }
     else
     {
-<<<<<<< HEAD
       rlist->requests = ALLOC_DYNAMIC_UID_REQUEST_ENTRY();
       if (!rlist->requests)
-=======
-      DynamicUidRequestListEntry* lentry = *lentry_ptr;
-
-      lentry->manu_id = etcpal_unpack_u16b(&data[bytes_parsed]) & 0x7fff;
-      memcpy(lentry->rid.data, &data[bytes_parsed + 6], ETCPAL_UUID_BYTES);
-      bytes_parsed += DYNAMIC_UID_REQUEST_PAIR_SIZE;
-      lstate->size_parsed += DYNAMIC_UID_REQUEST_PAIR_SIZE;
-
-      if (lstate->size_parsed >= lstate->full_list_size)
->>>>>>> af38f24b
       {
         res = kPSNoData;
         break;
@@ -1015,26 +978,8 @@
     }
     else
     {
-<<<<<<< HEAD
       alist->mappings = ALLOC_DYNAMIC_UID_MAPPING();
       if (!alist->mappings)
-=======
-      DynamicUidMapping* mapping = *mapping_ptr;
-      const uint8_t* cur_ptr = &data[bytes_parsed];
-
-      mapping->uid.manu = etcpal_unpack_u16b(cur_ptr);
-      cur_ptr += 2;
-      mapping->uid.id = etcpal_unpack_u32b(cur_ptr);
-      cur_ptr += 4;
-      memcpy(mapping->rid.data, cur_ptr, ETCPAL_UUID_BYTES);
-      cur_ptr += ETCPAL_UUID_BYTES;
-      mapping->status_code = (dynamic_uid_status_t)etcpal_unpack_u16b(cur_ptr);
-      cur_ptr += 2;
-      bytes_parsed += (size_t)(cur_ptr - &data[bytes_parsed]);
-      lstate->size_parsed += (size_t)(cur_ptr - &data[bytes_parsed]);
-
-      if (lstate->size_parsed >= lstate->full_list_size)
->>>>>>> af38f24b
       {
         res = kPSNoData;
         break;
@@ -1096,19 +1041,8 @@
     }
     else
     {
-<<<<<<< HEAD
       alist->uids = ALLOC_FETCH_UID_ASSIGNMENT();
       if (!alist->uids)
-=======
-      FetchUidAssignmentListEntry* uid_entry = *uid_ptr;
-
-      uid_entry->uid.manu = etcpal_unpack_u16b(&data[bytes_parsed]);
-      uid_entry->uid.id = etcpal_unpack_u32b(&data[bytes_parsed + 2]);
-      bytes_parsed += 6;
-      lstate->size_parsed += 6;
-
-      if (lstate->size_parsed >= lstate->full_list_size)
->>>>>>> af38f24b
       {
         res = kPSNoData;
         break;
@@ -1488,22 +1422,13 @@
 
 size_t locate_tcp_preamble(RdmnetMsgBuf* msg_buf)
 {
-<<<<<<< HEAD
-=======
-  size_t i;
-  AcnTcpPreamble preamble;
-
->>>>>>> af38f24b
   if (msg_buf->cur_data_size < ACN_TCP_PREAMBLE_SIZE)
     return 0;
 
   size_t i = 0;
   for (; i < (msg_buf->cur_data_size - ACN_TCP_PREAMBLE_SIZE); ++i)
   {
-<<<<<<< HEAD
     AcnTcpPreamble preamble;
-=======
->>>>>>> af38f24b
     if (acn_parse_tcp_preamble(&msg_buf->buf[i], msg_buf->cur_data_size - i, &preamble))
     {
       // Discard the data before and including the TCP preamble.
