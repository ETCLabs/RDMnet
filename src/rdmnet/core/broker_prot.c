--- conflicted
+++ resolved
@@ -174,11 +174,7 @@
   rdmnet_safe_strncpy((char*)cur_ptr, data->search_domain, E133_DOMAIN_STRING_PADDED_LENGTH);
   cur_ptr += E133_DOMAIN_STRING_PADDED_LENGTH;
   *cur_ptr++ = data->connect_flags;
-<<<<<<< HEAD
-  int send_res = lwpa_send(conn->sock, buf, (size_t)(cur_ptr - buf), 0);
-=======
   int send_res = etcpal_send(conn->sock, buf, (size_t)(cur_ptr - buf), 0);
->>>>>>> cdf558d3
   if (send_res < 0)
     return (etcpal_error_t)send_res;
 
@@ -315,11 +311,7 @@
   etcpal_pack_32b(cur_ptr, data->client_uid.id);
   cur_ptr += 4;
 
-<<<<<<< HEAD
-  int send_res = lwpa_send(conn->sock, buf, (size_t)(cur_ptr - buf), 0);
-=======
   int send_res = etcpal_send(conn->sock, buf, (size_t)(cur_ptr - buf), 0);
->>>>>>> cdf558d3
   if (send_res < 0)
   {
     rdmnet_end_message(conn);
