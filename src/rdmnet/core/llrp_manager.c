--- conflicted
+++ resolved
@@ -773,10 +773,6 @@
 
   const LlrpManager* a = (const LlrpManager*)value_a;
   const LlrpManager* b = (const LlrpManager*)value_b;
-<<<<<<< HEAD
-
-=======
->>>>>>> af38f24b
   return (a->keys.handle > b->keys.handle) - (a->keys.handle < b->keys.handle);
 }
 
@@ -809,11 +805,7 @@
   RDMNET_UNUSED_ARG(self);
   const DiscoveredTargetInternal* a = (const DiscoveredTargetInternal*)value_a;
   const DiscoveredTargetInternal* b = (const DiscoveredTargetInternal*)value_b;
-<<<<<<< HEAD
-  return RDM_UID_CMP(&a->known_uid.uid, &b->known_uid.uid);
-=======
   return rdm_uid_compare(&a->uid, &b->uid);
->>>>>>> af38f24b
 }
 
 EtcPalRbNode* manager_node_alloc(void)
