--- conflicted
+++ resolved
@@ -72,20 +72,18 @@
 
 /*************************** Function definitions ****************************/
 
-<<<<<<< HEAD
 /*!
  * \brief Initialize the RDMnet Controller library.
  *
  * Only one call to this function can be made per application.
  *
- * \param[in] lparams Log parameters to pass to the underlying library.
+ * \param[in] lparams Optional: log parameters to pass to the underlying library.
+ * \param[in] netint_config Optional: set of network interfaces to which to restrict multicast
+ *                          operation.
  * \return #kEtcPalErrOk: Initialization successful.
  * \return Errors forwarded from rdmnet_client_init()
  */
-etcpal_error_t rdmnet_controller_init(const EtcPalLogParams* lparams)
-=======
 etcpal_error_t rdmnet_controller_init(const EtcPalLogParams* lparams, const RdmnetNetintConfig* netint_config)
->>>>>>> c5dc944f
 {
 #if !RDMNET_DYNAMIC_MEM
   etcpal_error_t res = etcpal_mempool_init(rdmnet_controllers);
