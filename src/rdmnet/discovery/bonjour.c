--- conflicted
+++ resolved
@@ -30,15 +30,9 @@
 #include <string.h>
 #include <stdlib.h>
 #include <stdio.h>
-<<<<<<< HEAD
-#include "lwpa/bool.h"
-#include "lwpa/inet.h"
-#include "lwpa/pack.h"
-=======
 #include "etcpal/bool.h"
 #include "etcpal/inet.h"
 #include "etcpal/pack.h"
->>>>>>> cdf558d3
 #include "rdmnet/core/util.h"
 #include "rdmnet/private/core.h"
 #include "rdmnet/private/opts.h"
@@ -98,11 +92,7 @@
                                              void* context);
 static void get_registration_string(const char* srv_type, const char* scope, char* reg_str);
 static bool broker_info_is_valid(const RdmnetBrokerDiscInfo* info);
-<<<<<<< HEAD
-static bool ipv6_valid(LwpaIpAddr* ip);
-=======
 static bool ipv6_valid(EtcPalIpAddr* ip);
->>>>>>> cdf558d3
 
 /*************************** Function definitions ****************************/
 
@@ -395,11 +385,7 @@
   else
   {
     /*Service removal*/
-<<<<<<< HEAD
-    if (lwpa_mutex_take(&disc_state.lock))
-=======
     if (etcpal_mutex_take(&disc_state.lock))
->>>>>>> cdf558d3
     {
       DiscoveredBroker* db = discovered_broker_lookup_by_name(ref->broker_list, full_name);
       if (db)
@@ -407,11 +393,7 @@
         discovered_broker_remove(&ref->broker_list, db);
         discovered_broker_delete(db);
       }
-<<<<<<< HEAD
-      lwpa_mutex_give(&disc_state.lock);
-=======
       etcpal_mutex_give(&disc_state.lock);
->>>>>>> cdf558d3
     }
     notify_broker_lost(ref, serviceName);
   }
@@ -440,13 +422,8 @@
 void rdmnetdisc_deinit()
 {
   stop_monitoring_all_internal();
-<<<<<<< HEAD
-  lwpa_poll_context_deinit(&disc_state.poll_context);
-  lwpa_mutex_destroy(&disc_state.lock);
-=======
   etcpal_poll_context_deinit(&disc_state.poll_context);
   etcpal_mutex_destroy(&disc_state.lock);
->>>>>>> cdf558d3
 }
 
 void rdmnetdisc_fill_default_broker_info(RdmnetBrokerDiscInfo* broker_info)
@@ -566,11 +543,7 @@
 
 void stop_monitoring_all_internal()
 {
-<<<<<<< HEAD
-  if (lwpa_mutex_take(&disc_state.lock))
-=======
   if (etcpal_mutex_take(&disc_state.lock))
->>>>>>> cdf558d3
   {
     if (disc_state.scope_ref_list)
     {
@@ -605,35 +578,6 @@
   rdmnet_safe_strncpy(monitor_config.scope, config->my_info.scope, E133_SCOPE_STRING_PADDED_LENGTH);
   rdmnet_safe_strncpy(monitor_config.domain, E133_DEFAULT_DOMAIN, E133_DOMAIN_STRING_PADDED_LENGTH);
 
-<<<<<<< HEAD
-  RdmnetBrokerRegisterRef* broker_ref = &disc_state.broker_ref;
-
-  // Begin monitoring the broker's scope for other brokers
-  RdmnetScopeMonitorConfig monitor_config;
-  rdmnet_safe_strncpy(monitor_config.scope, config->my_info.scope, E133_SCOPE_STRING_PADDED_LENGTH);
-  rdmnet_safe_strncpy(monitor_config.domain, E133_DEFAULT_DOMAIN, E133_DOMAIN_STRING_PADDED_LENGTH);
-
-  int mon_error;
-  rdmnet_scope_monitor_t monitor_handle;
-  if (rdmnetdisc_start_monitoring(&monitor_config, &monitor_handle, &mon_error) == kLwpaErrOk)
-  {
-    broker_ref->scope_monitor_handle = monitor_handle;
-    monitor_handle->broker_handle = broker_ref;
-
-    broker_ref->config = *config;
-    broker_ref->state = kBrokerStateQuerying;
-    broker_ref->query_timeout_expired = false;
-    lwpa_timer_start(&broker_ref->query_timer, DISCOVERY_QUERY_TIMEOUT);
-  }
-  else if (broker_ref->config.callbacks.scope_monitor_error)
-  {
-    broker_ref->config.callbacks.scope_monitor_error(broker_ref, monitor_config.scope, mon_error,
-                                                     broker_ref->config.callback_context);
-  }
-
-  *handle = broker_ref;
-  return kLwpaErrOk;
-=======
   int mon_error;
   rdmnet_scope_monitor_t monitor_handle;
   if (rdmnetdisc_start_monitoring(&monitor_config, &monitor_handle, &mon_error) == kEtcPalErrOk)
@@ -654,7 +598,6 @@
 
   *handle = broker_ref;
   return kEtcPalErrOk;
->>>>>>> cdf558d3
 }
 
 void rdmnetdisc_unregister_broker(rdmnet_registered_broker_t handle)
@@ -664,11 +607,7 @@
 
   if (disc_state.broker_ref.state != kBrokerStateNotRegistered)
   {
-<<<<<<< HEAD
-    lwpa_poll_remove_socket(&disc_state.poll_context, DNSServiceRefSockFD(disc_state.broker_ref.dnssd_ref));
-=======
     etcpal_poll_remove_socket(&disc_state.poll_context, DNSServiceRefSockFD(disc_state.broker_ref.dnssd_ref));
->>>>>>> cdf558d3
     DNSServiceRefDeallocate(disc_state.broker_ref.dnssd_ref);
 
     /* Since the broker only cares about scopes while it is running, shut down any outstanding
@@ -761,11 +700,7 @@
   {
     case kBrokerStateQuerying:
     {
-<<<<<<< HEAD
-      if (!broker_ref->query_timeout_expired && lwpa_timer_is_expired(&broker_ref->query_timer))
-=======
       if (!broker_ref->query_timeout_expired && etcpal_timer_is_expired(&broker_ref->query_timer))
->>>>>>> cdf558d3
         broker_ref->query_timeout_expired = true;
 
       if (broker_ref->query_timeout_expired && !broker_ref->scope_monitor_handle->broker_list)
@@ -779,11 +714,7 @@
 
         if (reg_result == kDNSServiceErr_NoError)
         {
-<<<<<<< HEAD
-          lwpa_poll_add_socket(&disc_state.poll_context, DNSServiceRefSockFD(broker_ref->dnssd_ref), LWPA_POLL_IN,
-=======
           etcpal_poll_add_socket(&disc_state.poll_context, DNSServiceRefSockFD(broker_ref->dnssd_ref), ETCPAL_POLL_IN,
->>>>>>> cdf558d3
                                broker_ref->dnssd_ref);
         }
         else
