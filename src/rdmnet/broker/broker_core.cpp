--- conflicted
+++ resolved
@@ -1050,11 +1050,7 @@
 // These functions will take a write lock on client_lock_ and client_destroy_lock_.
 void BrokerCore::DestroyMarkedClientSockets()
 {
-<<<<<<< HEAD
-  lwpa::WriteGuard clients_write(client_lock_);
-=======
   etcpal::WriteGuard clients_write(client_lock_);
->>>>>>> cdf558d3
   std::vector<ClientEntryData> entries;
 
   if (!clients_to_destroy_.empty())
@@ -1088,13 +1084,8 @@
           entries[entries.size() - 2].next = &entries[entries.size() - 1];
         clients_.erase(client);
 
-<<<<<<< HEAD
-        log_->Log(LWPA_LOG_INFO, "Removing connection %d marked for destruction.", to_destroy);
-        log_->Log(LWPA_LOG_DEBUG, "Clients: %zu Controllers: %zu Devices: %zu", clients_.size(), controllers_.size(),
-=======
         log_->Log(ETCPAL_LOG_INFO, "Removing connection %d marked for destruction.", to_destroy);
         log_->Log(ETCPAL_LOG_DEBUG, "Clients: %zu Controllers: %zu Devices: %zu", clients_.size(), controllers_.size(),
->>>>>>> cdf558d3
                   devices_.size());
       }
     }
@@ -1120,11 +1111,7 @@
 
 void BrokerCore::OtherBrokerFound(const RdmnetBrokerDiscInfo& broker_info)
 {
-<<<<<<< HEAD
-  if (log_->CanLog(LWPA_LOG_WARNING))
-=======
   if (log_->CanLog(ETCPAL_LOG_WARNING))
->>>>>>> cdf558d3
   {
     std::string addrs;
     for (const BrokerListenAddr* listen_addr = broker_info.listen_addr_list; listen_addr;
@@ -1144,11 +1131,7 @@
   }
   if (!service_registered_)
   {
-<<<<<<< HEAD
-    log_->Log(LWPA_LOG_WARNING,
-=======
     log_->Log(ETCPAL_LOG_WARNING,
->>>>>>> cdf558d3
               "This broker will remain unregistered with DNS-SD until all conflicting brokers are removed.");
     // StopBrokerServices();
   }
@@ -1156,9 +1139,5 @@
 
 void BrokerCore::OtherBrokerLost(const std::string& service_name)
 {
-<<<<<<< HEAD
-  log_->Log(LWPA_LOG_WARNING, "Conflicting broker %s no longer discovered.", service_name.c_str());
-=======
   log_->Log(ETCPAL_LOG_WARNING, "Conflicting broker %s no longer discovered.", service_name.c_str());
->>>>>>> cdf558d3
 }