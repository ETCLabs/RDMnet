/******************************************************************************
************************* IMPORTANT NOTE -- READ ME!!! ************************
*******************************************************************************
* THIS SOFTWARE IMPLEMENTS A **DRAFT** STANDARD, BSR E1.33 REV. 77. UNDER NO
* CIRCUMSTANCES SHOULD THIS SOFTWARE BE USED FOR ANY PRODUCT AVAILABLE FOR
* GENERAL SALE TO THE PUBLIC. DUE TO THE INEVITABLE CHANGE OF DRAFT PROTOCOL
* VALUES AND BEHAVIORAL REQUIREMENTS, PRODUCTS USING THIS SOFTWARE WILL **NOT**
* BE INTEROPERABLE WITH PRODUCTS IMPLEMENTING THE FINAL RATIFIED STANDARD.
*******************************************************************************
* Copyright 2019 ETC Inc.
*
* Licensed under the Apache License, Version 2.0 (the "License");
* you may not use this file except in compliance with the License.
* You may obtain a copy of the License at
*
*    http://www.apache.org/licenses/LICENSE-2.0
*
* Unless required by applicable law or agreed to in writing, software
* distributed under the License is distributed on an "AS IS" BASIS,
* WITHOUT WARRANTIES OR CONDITIONS OF ANY KIND, either express or implied.
* See the License for the specific language governing permissions and
* limitations under the License.
*******************************************************************************
* This file is a part of RDMnet. For more information, go to:
* https://github.com/ETCLabs/RDMnet
******************************************************************************/

/*! \file rdmnet/core/llrp_target.h
 *  \brief Functions for implementing LLRP Target functionality.
 *  \author Christian Reese and Sam Kearney
 */
#ifndef _RDMNET_CORE_LLRP_TARGET_H_
#define _RDMNET_CORE_LLRP_TARGET_H_

#include "lwpa/common.h"
#include "lwpa/uuid.h"
#include "lwpa/int.h"
#include "lwpa/error.h"
#include "lwpa/inet.h"
#include "rdm/uid.h"
#include "rdm/message.h"
#include "rdmnet/core/llrp.h"

/*! \defgroup llrp_target LLRP Target
 *  \ingroup llrp
 *  \brief Implement the functionality required by an LLRP Target in E1.33.
 *
 *  @{
 */

/*! An RDM command to be sent from a local LLRP Target. */
typedef struct LlrpLocalRdmResponse
{
  /*! The CID of the LLRP Manager to which this response is addressed. */
  LwpaUuid dest_cid;
  /*! The sequence number received in the corresponding LlrpRemoteRdmCommand. */
  uint32_t seq_num;
  /*! The interface ID in the corresponding LlrpRemoteRdmCommand. */
  size_t interface_id;
  /*! The RDM response. */
  RdmResponse rdm;
} LlrpLocalRdmResponse;

/*! An RDM command received from a remote LLRP Manager. */
typedef struct LlrpRemoteRdmCommand
{
  /*! The CID of the LLRP Mangaer from which this command was received. */
  LwpaUuid src_cid;
  /*! The sequence number received with this command, to be echoed in the corresponding
   *  LlrpLocalRdmResponse. */
  uint32_t seq_num;
  /*! An internal ID for the interface on which this command was received, to be echoed in the
   *  corresponding LlrpLocalRdmResponse. Should not be used for any other purpose; in particular,
   *  this is NOT compatible with lwpa netint indexes. */
  size_t interface_id;
  /*! The RDM command. */
  RdmCommand rdm;
} LlrpRemoteRdmCommand;

/*! \brief Initialize a LlrpLocalRdmResponse to a received LlrpRemoteRdmCommand.
 *
 *  Provide the received command and the RdmResponse to be sent in response.
 *
 *  \param resp Response to initialize (LlrpLocalRdmResponse *).
 *  \param received_cmd Received command (LlrpRemoteRdmCommand *).
 *  \param rdm_resp RDM response to send (RdmResponse *).
 */
#define LLRP_CREATE_RESPONSE_FROM_COMMAND(resp, received_cmd, rdm_resp) \
  do                                                                    \
  {                                                                     \
    (resp)->dest_cid = (received_cmd)->src_cid;                         \
    (resp)->seq_num = (received_cmd)->seq_num;                          \
    (resp)->interface_id = (received_cmd)->interface_id;                \
    (resp)->rdm = *(rdm_resp);                                          \
  } while (0)

typedef struct LlrpTargetCallbacks
{
  void (*rdm_cmd_received)(llrp_target_t handle, const LlrpRemoteRdmCommand* cmd, void* context);
} LlrpTargetCallbacks;

/*! A set of configuration  */
typedef struct LlrpTargetNetintConfig
{
  /*! Whether to create an IPv4 or IPv6 socket on this network interface. */
  lwpa_iptype_t ip_type;
  /*! The index for this network interface. See \ref interface_indexes for more information. */
  unsigned int index;
} LlrpTargetNetintConfig;

typedef struct LlrpTargetOptionalConfig
{
<<<<<<< HEAD
  LlrpTargetNetintConfig *netint_arr;
=======
  LwpaIpAddr* netint_arr;
>>>>>>> d67b890c
  size_t num_netints;
  RdmUid uid;
} LlrpTargetOptionalConfig;

#define LLRP_TARGET_INIT_OPTIONAL_CONFIG_VALUES(optionalcfgptr, manu_id) \
  do                                                                     \
  {                                                                      \
    (optionalcfgptr)->netint_arr = NULL;                                 \
    (optionalcfgptr)->num_netints = 0;                                   \
    RDMNET_INIT_DYNAMIC_UID_REQUEST(&(optionalcfgptr)->uid, (manu_id));  \
  } while (0)

typedef struct LlrpTargetConfig
{
  LlrpTargetOptionalConfig optional;

  LwpaUuid cid;
  llrp_component_t component_type;
  LlrpTargetCallbacks callbacks;
  void* callback_context;
} LlrpTargetConfig;

#define LLRP_TARGET_CONFIG_INIT(targetcfgptr, manu_id) \
  LLRP_TARGET_INIT_OPTIONAL_CONFIG_VALUES(&(targetcfgptr)->optional, manu_id)

#ifdef __cplusplus
extern "C" {
#endif

lwpa_error_t rdmnet_llrp_target_create(const LlrpTargetConfig* config, llrp_target_t* handle);
void rdmnet_llrp_target_destroy(llrp_target_t handle);

void rdmnet_llrp_target_update_connection_state(llrp_target_t handle, bool connected_to_broker);
lwpa_error_t rdmnet_llrp_send_rdm_response(llrp_target_t handle, const LlrpLocalRdmResponse* resp);

#ifdef __cplusplus
}
#endif

/*! @} */

#endif /* _RDMNET_CORE_LLRP_H_ */<|MERGE_RESOLUTION|>--- conflicted
+++ resolved
@@ -110,11 +110,7 @@
 
 typedef struct LlrpTargetOptionalConfig
 {
-<<<<<<< HEAD
-  LlrpTargetNetintConfig *netint_arr;
-=======
-  LwpaIpAddr* netint_arr;
->>>>>>> d67b890c
+  LlrpTargetNetintConfig* netint_arr;
   size_t num_netints;
   RdmUid uid;
 } LlrpTargetOptionalConfig;
