/******************************************************************************
 * Copyright 2019 ETC Inc.
 *
 * Licensed under the Apache License, Version 2.0 (the "License");
 * you may not use this file except in compliance with the License.
 * You may obtain a copy of the License at
 *
 *    http://www.apache.org/licenses/LICENSE-2.0
 *
 * Unless required by applicable law or agreed to in writing, software
 * distributed under the License is distributed on an "AS IS" BASIS,
 * WITHOUT WARRANTIES OR CONDITIONS OF ANY KIND, either express or implied.
 * See the License for the specific language governing permissions and
 * limitations under the License.
 ******************************************************************************
 * This file is a part of RDMnet. For more information, go to:
 * https://github.com/ETCLabs/RDMnet
 *****************************************************************************/

#include "rdmnet_lib_wrapper.h"

extern "C" {

static void devicecb_connected(rdmnet_device_t handle, const RdmnetClientConnectedInfo* info, void* context)
{
  RdmnetLibWrapper* wrapper = static_cast<RdmnetLibWrapper*>(context);
  if (wrapper)
  {
    wrapper->LibNotifyConnected(handle, info);
  }
}

static void devicecb_connect_failed(rdmnet_device_t handle, const RdmnetClientConnectFailedInfo* info, void* context)
{
  RdmnetLibWrapper* wrapper = static_cast<RdmnetLibWrapper*>(context);
  if (wrapper)
  {
    wrapper->LibNotifyConnectFailed(handle, info);
  }
}

static void devicecb_disconnected(rdmnet_device_t handle, const RdmnetClientDisconnectedInfo* info, void* context)
{
  RdmnetLibWrapper* wrapper = static_cast<RdmnetLibWrapper*>(context);
  if (wrapper)
  {
    wrapper->LibNotifyDisconnected(handle, info);
  }
}

static void devicecb_rdm_command_received(rdmnet_device_t handle, const RdmnetRemoteRdmCommand* cmd, void* context)
{
  RdmnetLibWrapper* wrapper = static_cast<RdmnetLibWrapper*>(context);
  if (wrapper)
  {
    wrapper->LibNotifyRdmCommandReceived(handle, cmd);
  }
}

static void devicecb_llrp_rdm_command_received(rdmnet_device_t handle, const LlrpRemoteRdmCommand* cmd, void* context)
{
  RdmnetLibWrapper* wrapper = static_cast<RdmnetLibWrapper*>(context);
  if (wrapper)
  {
    wrapper->LibNotifyLlrpRdmCommandReceived(handle, cmd);
  }
}
}

etcpal::Error RdmnetLibWrapper::Startup(const etcpal::Uuid& cid, const RdmnetScopeConfig& scope_config,
                                         RdmnetLibNotify* notify, FakewayLog* log)
{
  my_cid_ = cid;
  notify_ = notify;
  log_ = log;

  // Initialize the Rdmnet device library
  etcpal::Error res = rdmnet_device_init(log_ ? &log_->params() : nullptr, nullptr);
  if (!res)
  {
    if (log_)
      log_->Critical("Error initializing RDMnet core library: '%s'", res.ToCString());
    return res;
  }

  // Create our device handle in the RDMnet library
  RdmnetDeviceConfig config;
  RDMNET_DEVICE_CONFIG_INIT(&config, 0x6574);
  config.cid = my_cid_.get();
  config.scope_config = scope_config;
  // clang-format off
  config.callbacks = {
    devicecb_connected,
    devicecb_connect_failed,
    devicecb_disconnected,
    devicecb_rdm_command_received,
    devicecb_llrp_rdm_command_received
  };
  // clang-format on
  config.callback_context = this;

  res = rdmnet_device_create(&config, &device_handle_);
  if (!res)
  {
    if (log_)
      log_->Critical("Error creating an RDMnet Device handle: '%s'", res.ToCString());
    rdmnet_device_deinit();
    return res;
  }

  return res;
}

void RdmnetLibWrapper::Shutdown()
{
  rdmnet_device_destroy(device_handle_, kRdmnetDisconnectShutdown);
  rdmnet_device_deinit();
  notify_ = nullptr;
  my_cid_ = etcpal::Uuid{};
}

<<<<<<< HEAD
etcpal::Error RdmnetLibWrapper::SendRdmResponse(const RdmnetLocalRdmResponse& resp)
=======
etcpal::Error RdmnetLibWrapper::SendRdmResponse(const LocalRdmResponse& resp)
>>>>>>> af38f24b
{
  return rdmnet_device_send_rdm_response(device_handle_, &resp);
}

etcpal::Error RdmnetLibWrapper::SendStatus(const LocalRptStatus& status)
{
  return rdmnet_device_send_status(device_handle_, &status);
}

etcpal::Error RdmnetLibWrapper::SendLlrpResponse(const LlrpLocalRdmResponse& resp)
{
  return rdmnet_device_send_llrp_response(device_handle_, &resp);
}

etcpal::Error RdmnetLibWrapper::ChangeScope(const RdmnetScopeConfig& new_scope_config,
                                             rdmnet_disconnect_reason_t reason)
{
  return rdmnet_device_change_scope(device_handle_, &new_scope_config, reason);
}

etcpal::Error RdmnetLibWrapper::ChangeSearchDomain(const std::string& new_search_domain,
                                                    rdmnet_disconnect_reason_t reason)
{
  return rdmnet_device_change_search_domain(device_handle_, new_search_domain.c_str(), reason);
}

void RdmnetLibWrapper::LibNotifyConnected(rdmnet_device_t handle, const RdmnetClientConnectedInfo* info)
{
  if (notify_ && handle == device_handle_ && info)
  {
    notify_->Connected(*info);
  }
}

void RdmnetLibWrapper::LibNotifyConnectFailed(rdmnet_device_t handle, const RdmnetClientConnectFailedInfo* info)
{
  if (notify_ && handle == device_handle_ && info)
  {
    notify_->ConnectFailed(*info);
  }
}

void RdmnetLibWrapper::LibNotifyDisconnected(rdmnet_device_t handle, const RdmnetClientDisconnectedInfo* info)
{
  if (notify_ && handle == device_handle_ && info)
  {
    notify_->Disconnected(*info);
  }
}

void RdmnetLibWrapper::LibNotifyRdmCommandReceived(rdmnet_device_t handle, const RdmnetRemoteRdmCommand* cmd)
{
  if (notify_ && handle == device_handle_ && cmd)
  {
    notify_->RdmCommandReceived(*cmd);
  }
}

void RdmnetLibWrapper::LibNotifyLlrpRdmCommandReceived(rdmnet_device_t handle, const LlrpRemoteRdmCommand* cmd)
{
  if (notify_ && handle == device_handle_ && cmd)
  {
    notify_->LlrpRdmCommandReceived(*cmd);
  }
}<|MERGE_RESOLUTION|>--- conflicted
+++ resolved
@@ -68,7 +68,7 @@
 }
 
 etcpal::Error RdmnetLibWrapper::Startup(const etcpal::Uuid& cid, const RdmnetScopeConfig& scope_config,
-                                         RdmnetLibNotify* notify, FakewayLog* log)
+                                        RdmnetLibNotify* notify, FakewayLog* log)
 {
   my_cid_ = cid;
   notify_ = notify;
@@ -119,11 +119,7 @@
   my_cid_ = etcpal::Uuid{};
 }
 
-<<<<<<< HEAD
 etcpal::Error RdmnetLibWrapper::SendRdmResponse(const RdmnetLocalRdmResponse& resp)
-=======
-etcpal::Error RdmnetLibWrapper::SendRdmResponse(const LocalRdmResponse& resp)
->>>>>>> af38f24b
 {
   return rdmnet_device_send_rdm_response(device_handle_, &resp);
 }
@@ -139,13 +135,13 @@
 }
 
 etcpal::Error RdmnetLibWrapper::ChangeScope(const RdmnetScopeConfig& new_scope_config,
-                                             rdmnet_disconnect_reason_t reason)
+                                            rdmnet_disconnect_reason_t reason)
 {
   return rdmnet_device_change_scope(device_handle_, &new_scope_config, reason);
 }
 
 etcpal::Error RdmnetLibWrapper::ChangeSearchDomain(const std::string& new_search_domain,
-                                                    rdmnet_disconnect_reason_t reason)
+                                                   rdmnet_disconnect_reason_t reason)
 {
   return rdmnet_device_change_search_domain(device_handle_, new_search_domain.c_str(), reason);
 }
