--- conflicted
+++ resolved
@@ -91,11 +91,7 @@
   std::cout << "or implied.\n";
 }
 
-<<<<<<< HEAD
-bool Fakeway::Startup(const rdmnet::Scope& scope_config, etcpal::Logger& logger)
-=======
-bool Fakeway::Startup(const RdmnetScopeConfig& scope_config, const char* cid_str)
->>>>>>> 07c2fd81
+bool Fakeway::Startup(const rdmnet::Scope& scope_config, etcpal::Logger& logger, const char* cid_str)
 {
   def_resp_ = std::make_unique<FakewayDefaultResponder>(scope_config, E133_DEFAULT_DOMAIN);
 
@@ -104,25 +100,20 @@
   if (!gadget_.Startup(*this, logger))
     return false;
 
-  // A typical hardware-locked device would use etcpal::Uuid::V3() to generate a CID that is
-  // the same every time. But this example device is not locked to hardware, so a V4 UUID makes
-  // more sense.
-<<<<<<< HEAD
-  auto my_settings = rdmnet::DeviceSettings(etcpal::Uuid::V4(), rdm::Uid::DynamicUidRequest(0x6574));
+  etcpal::Uuid my_cid;
+  if (!cid_str)
+  {
+    // A typical hardware-locked device would use etcpal::Uuid::V3() to generate a CID that is
+    // the same every time. But this example device is not locked to hardware, so a V4 UUID makes
+    // more sense.
+    my_cid = etcpal::Uuid::V4();
+  }
+  else
+  {
+    my_cid = etcpal::Uuid::FromString(cid_str);
+  }
+  auto my_settings = rdmnet::DeviceSettings(my_cid, rdm::Uid::DynamicUidRequest(0x6574));
   auto res = rdmnet_.Startup(*this, my_settings, scope_config);
-=======
-  etcpal::Uuid my_cid;
-  if (cid_str == nullptr)
-  {
-    my_cid = etcpal::Uuid::V4();
-  }
-  else
-  {
-    my_cid = etcpal::Uuid::FromString(cid_str);
-  }
-
-  auto res = rdmnet_->Startup(my_cid, scope_config, this, &log_);
->>>>>>> 07c2fd81
   if (!res)
   {
     gadget_.Shutdown();
