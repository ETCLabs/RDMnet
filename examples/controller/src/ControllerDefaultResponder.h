--- conflicted
+++ resolved
@@ -22,12 +22,8 @@
 #include <string>
 #include <vector>
 #include <map>
-<<<<<<< HEAD
-#include "etcpal/lock.h"
+#include "etcpal/cpp/lock.h"
 #include "rdm/param_data.h"
-=======
-#include "etcpal/cpp/lock.h"
->>>>>>> e0d061bb
 #include "rdm/responder.h"
 #include "rdmnet/defs.h"
 #include "rdmnet/version.h"
@@ -127,7 +123,6 @@
   void ResetTcpUnhealthyCounter(const std::string& scope);
 
 private:
-<<<<<<< HEAD
   struct ScopeEntry
   {
     ScopeEntry() {}
@@ -165,10 +160,7 @@
   };
 
   // Property data lock
-  mutable etcpal_rwlock_t prop_lock_;
-=======
   mutable etcpal::RwLock prop_lock_;
->>>>>>> e0d061bb
 
   // Property data
   bool identifying_{false};
