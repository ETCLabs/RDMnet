/******************************************************************************
 * Copyright 2019 ETC Inc.
 *
 * Licensed under the Apache License, Version 2.0 (the "License");
 * you may not use this file except in compliance with the License.
 * You may obtain a copy of the License at
 *
 *    http://www.apache.org/licenses/LICENSE-2.0
 *
 * Unless required by applicable law or agreed to in writing, software
 * distributed under the License is distributed on an "AS IS" BASIS,
 * WITHOUT WARRANTIES OR CONDITIONS OF ANY KIND, either express or implied.
 * See the License for the specific language governing permissions and
 * limitations under the License.
 ******************************************************************************
 * This file is a part of RDMnet. For more information, go to:
 * https://github.com/ETCLabs/RDMnet
 *****************************************************************************/

#pragma once

#include <string>
#include <vector>
#include <map>
#include "etcpal/cpp/lock.h"
#include "rdm/param_data.h"
#include "rdm/responder.h"
#include "rdmnet/defs.h"
#include "rdmnet/version.h"
#include "ControllerUtils.h"

<<<<<<< HEAD
#define CONTROLLER_HANDLER_ARRAY_SIZE 8
=======
struct RdmParamData
{
  uint8_t data[RDM_MAX_PDL];
  uint8_t datalen;
};

struct ControllerScopeData
{
  ControllerScopeData(StaticBrokerConfig sb) : static_broker(sb) {}

  uint16_t unhealthy_tcp_events{0};
  StaticBrokerConfig static_broker;
  bool connected{false};
  etcpal::SockAddr current_broker;
};
>>>>>>> 121723e0

constexpr char kMyDeviceLabel[] = "ETC Example RDMnet Controller";
constexpr char kMyManufacturerLabel[] = "ETC";
constexpr char kMyDeviceModelDescription[] = "ETC Example RDMnet Controller";
constexpr char kMySoftwareVersionLabel[] = RDMNET_VERSION_STRING;

class ControllerResponderClient
{
public:
  virtual etcpal_error_t ApplyDeviceLabel(const std::string& new_device_label) = 0;
  virtual etcpal_error_t ApplyIdentifyDevice(bool new_identify_device) = 0;
  virtual etcpal_error_t ApplyComponentScope(uint16_t slot, const std::string& new_scope_string,
                                             const StaticBrokerConfig& new_static_broker) = 0;
  virtual etcpal_error_t ApplySearchDomain(const std::string& new_search_domain) = 0;
  virtual etcpal_error_t ResetUnhealthyTcpEvents(const std::string& scope) = 0;
};

class ControllerDefaultResponder
{
public:
  virtual ~ControllerDefaultResponder() = default;

  void InitResponder(ControllerResponderClient* client);

  etcpal_error_t ProcessCommand(const std::string& scope, const RdmCommand& cmd, RdmResponse& resp,
                                rdmresp_response_type_t& presp_type);

  etcpal_error_t ProcessGetRdmPdString(RdmPdString& string, const char* source, rdmresp_response_type_t& response_type,
                                       rdmpd_nack_reason_t& nack_reason);

  etcpal_error_t ProcessGetParameterDescription(uint16_t pid, RdmPdParameterDescription& description,
                                                rdmresp_response_type_t& response_type,
                                                rdmpd_nack_reason_t& nack_reason);
  etcpal_error_t ProcessGetDeviceModelDescription(RdmPdString& description, rdmresp_response_type_t& response_type,
                                                  rdmpd_nack_reason_t& nack_reason);
  etcpal_error_t ProcessGetDeviceLabel(RdmPdString& label, rdmresp_response_type_t& response_type,
                                       rdmpd_nack_reason_t& nack_reason);
  etcpal_error_t ProcessSetDeviceLabel(const RdmPdString& label, rdmresp_response_type_t& response_type,
                                       rdmpd_nack_reason_t& nack_reason);
  etcpal_error_t ProcessGetSoftwareVersionLabel(RdmPdString& label, rdmresp_response_type_t& response_type,
                                                rdmpd_nack_reason_t& nack_reason);
  etcpal_error_t ProcessGetIdentifyDevice(bool& identify_state, rdmresp_response_type_t& response_type,
                                          rdmpd_nack_reason_t& nack_reason);
  etcpal_error_t ProcessSetIdentifyDevice(bool identify, rdmresp_response_type_t& response_type,
                                          rdmpd_nack_reason_t& nack_reason);
  etcpal_error_t ProcessGetComponentScope(uint16_t slot, RdmPdComponentScope& component_scope,
                                          rdmresp_response_type_t& response_type, rdmpd_nack_reason_t& nack_reason);
  etcpal_error_t ProcessSetComponentScope(const RdmPdComponentScope& component_scope,
                                          rdmresp_response_type_t& response_type, rdmpd_nack_reason_t& nack_reason);
  etcpal_error_t ProcessGetSearchDomain(RdmPdSearchDomain& search_domain, rdmresp_response_type_t& response_type,
                                        rdmpd_nack_reason_t& nack_reason);
  etcpal_error_t ProcessSetSearchDomain(const RdmPdSearchDomain& search_domain, rdmresp_response_type_t& response_type,
                                        rdmpd_nack_reason_t& nack_reason);
  etcpal_error_t ProcessGetTcpCommsStatus(size_t overflow_index, RdmPdTcpCommsEntry& entry,
                                          rdmresp_response_type_t& response_type, rdmpd_nack_reason_t& nack_reason);
  etcpal_error_t ProcessSetTcpCommsStatus(const RdmPdScopeString& scope, rdmresp_response_type_t& response_type,
                                          rdmpd_nack_reason_t& nack_reason);

  bool Get(uint16_t pid, const uint8_t* param_data, uint8_t param_data_len, std::vector<RdmParamData>& resp_data_list,
           uint16_t& nack_reason);

  bool GetIdentifyDevice(const uint8_t* param_data, uint8_t param_data_len, std::vector<RdmParamData>& resp_data_list,
                         uint16_t& nack_reason) const;
  bool GetDeviceLabel(const uint8_t* param_data, uint8_t param_data_len, std::vector<RdmParamData>& resp_data_list,
                      uint16_t& nack_reason) const;
  bool GetComponentScope(const uint8_t* param_data, uint8_t param_data_len, std::vector<RdmParamData>& resp_data_list,
                         uint16_t& nack_reason) const;
  bool GetComponentScope(uint16_t slot, std::vector<RdmParamData>& resp_data_list, uint16_t& nack_reason) const;
  bool GetSearchDomain(const uint8_t* param_data, uint8_t param_data_len, std::vector<RdmParamData>& resp_data_list,
                       uint16_t& nack_reason) const;
  bool GetTCPCommsStatus(const uint8_t* param_data, uint8_t param_data_len, std::vector<RdmParamData>& resp_data_list,
                         uint16_t& nack_reason) const;
  bool GetSupportedParameters(const uint8_t* param_data, uint8_t param_data_len,
                              std::vector<RdmParamData>& resp_data_list, uint16_t& nack_reason) const;
  bool GetDeviceInfo(const uint8_t* param_data, uint8_t param_data_len, std::vector<RdmParamData>& resp_data_list,
                     uint16_t& nack_reason) const;
  bool GetManufacturerLabel(const uint8_t* param_data, uint8_t param_data_len,
                            std::vector<RdmParamData>& resp_data_list, uint16_t& nack_reason) const;
  bool GetDeviceModelDescription(const uint8_t* param_data, uint8_t param_data_len,
                                 std::vector<RdmParamData>& resp_data_list, uint16_t& nack_reason) const;
  bool GetSoftwareVersionLabel(const uint8_t* param_data, uint8_t param_data_len,
                               std::vector<RdmParamData>& resp_data_list, uint16_t& nack_reason) const;

  void UpdateSearchDomain(const std::string& new_search_domain);
  void AddScope(const std::string& new_scope, StaticBrokerConfig static_broker = StaticBrokerConfig());
  void RemoveScope(const std::string& scope_to_remove);
  void UpdateScopeConnectionStatus(const std::string& scope, bool connected,
<<<<<<< HEAD
                                   const EtcPalSockaddr& broker_addr = EtcPalSockaddr(),
                                   const RdmUid& controller_uid = RdmUid());
=======
                                   const etcpal::SockAddr& broker_addr = etcpal::SockAddr());
>>>>>>> 121723e0
  void IncrementTcpUnhealthyCounter(const std::string& scope);
  void ResetTcpUnhealthyCounter(const std::string& scope);

private:
  struct ScopeEntry
  {
    ScopeEntry()
    {
      memset(&current_broker, 0, sizeof(EtcPalSockaddr));
      current_broker.ip.type = kEtcPalIpTypeInvalid;
      memset(&static_broker, 0, sizeof(StaticBrokerConfig));
      static_broker.addr.ip.type = kEtcPalIpTypeInvalid;
      memset(&my_uid, 0, sizeof(RdmUid));
    }

    ScopeEntry(StaticBrokerConfig sb) : static_broker(sb)
    {
      memset(&current_broker, 0, sizeof(EtcPalSockaddr));
      current_broker.ip.type = kEtcPalIpTypeInvalid;
      memset(&my_uid, 0, sizeof(RdmUid));
    }

    std::string scope_string;
    uint16_t scope_slot{0};  // 0 is an invalid slot, and for this struct's purposes means "unassigned"

    uint16_t unhealthy_tcp_events{0};
    StaticBrokerConfig static_broker;
    bool connected{false};
    EtcPalSockaddr current_broker;
    RdmUid my_uid;
  };

  class ScopeMap
  {
  public:
    bool Find(const std::string& scope, ScopeEntry& entry) const;
    bool Find(uint16_t slot, ScopeEntry& entry) const;

    bool Remove(const std::string& scope);
    bool Remove(uint16_t slot);

    void Set(const ScopeEntry& entry);

    std::map<uint16_t, ScopeEntry>::const_iterator Begin() const;
    std::map<uint16_t, ScopeEntry>::const_iterator End() const;
    size_t Size() const;

  private:
    // Note that slot_map_ contains actual entries, string_map_ contains references.
    std::map<uint16_t, ScopeEntry> slot_map_;
    std::map<std::string, std::reference_wrapper<ScopeEntry>> string_map_;
  };

  // Property data lock
  mutable etcpal::RwLock prop_lock_;

  // Property data
  bool identifying_{false};
  std::string device_label_{kMyDeviceLabel};
  ScopeMap scopes_;
  std::string search_domain_{E133_DEFAULT_DOMAIN};
  static const std::vector<uint16_t> supported_parameters_;
  static const std::vector<uint8_t> device_info_;
  const std::string manufacturer_label_{kMyManufacturerLabel};
  const std::string device_model_description_{kMyDeviceModelDescription};
  const std::string software_version_label_{kMySoftwareVersionLabel};

  RdmResponderState rdm_responder_state_;
  RdmPidHandlerEntry handler_array_[CONTROLLER_HANDLER_ARRAY_SIZE];
  ControllerResponderClient* client_{nullptr};
};<|MERGE_RESOLUTION|>--- conflicted
+++ resolved
@@ -29,9 +29,8 @@
 #include "rdmnet/version.h"
 #include "ControllerUtils.h"
 
-<<<<<<< HEAD
 #define CONTROLLER_HANDLER_ARRAY_SIZE 8
-=======
+
 struct RdmParamData
 {
   uint8_t data[RDM_MAX_PDL];
@@ -47,7 +46,6 @@
   bool connected{false};
   etcpal::SockAddr current_broker;
 };
->>>>>>> 121723e0
 
 constexpr char kMyDeviceLabel[] = "ETC Example RDMnet Controller";
 constexpr char kMyManufacturerLabel[] = "ETC";
@@ -135,12 +133,8 @@
   void AddScope(const std::string& new_scope, StaticBrokerConfig static_broker = StaticBrokerConfig());
   void RemoveScope(const std::string& scope_to_remove);
   void UpdateScopeConnectionStatus(const std::string& scope, bool connected,
-<<<<<<< HEAD
-                                   const EtcPalSockaddr& broker_addr = EtcPalSockaddr(),
+                                   const etcpal::SockAddr& broker_addr = etcpal::SockAddr(),
                                    const RdmUid& controller_uid = RdmUid());
-=======
-                                   const etcpal::SockAddr& broker_addr = etcpal::SockAddr());
->>>>>>> 121723e0
   void IncrementTcpUnhealthyCounter(const std::string& scope);
   void ResetTcpUnhealthyCounter(const std::string& scope);
 
