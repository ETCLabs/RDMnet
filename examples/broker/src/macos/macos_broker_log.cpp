--- conflicted
+++ resolved
@@ -37,11 +37,7 @@
   file_.close();
 }
 
-<<<<<<< HEAD
-EtcPalLogTimeParams MacBrokerLog::GetLogTimestamp()
-=======
-void MacBrokerLog::GetLogTime(EtcPalLogTimestamp& time_params)
->>>>>>> af38f24b
+EtcPalLogTimestamp MacBrokerLog::GetLogTimestamp()
 {
   time_t cur_time;
   time(&cur_time);
@@ -57,14 +53,14 @@
   if (timeinfo->tm_isdst)
     utc_offset += 60;
 
-  return EtcPalLogTimeParams{timeinfo->tm_year + 1900,
-                             timeinfo->tm_mon + 1,
-                             timeinfo->tm_mday,
-                             timeinfo->tm_hour,
-                             timeinfo->tm_min,
-                             timeinfo->tm_sec,
-                             0,
-                             static_cast<int>(utc_offset)};
+  return EtcPalLogTimestamp{timeinfo->tm_year + 1900,
+                            timeinfo->tm_mon + 1,
+                            timeinfo->tm_mday,
+                            timeinfo->tm_hour,
+                            timeinfo->tm_min,
+                            timeinfo->tm_sec,
+                            0,
+                            static_cast<int>(utc_offset)};
 }
 
 void MacBrokerLog::HandleLogMessage(const EtcPalLogStrings& strings)
