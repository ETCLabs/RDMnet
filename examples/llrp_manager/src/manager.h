--- conflicted
+++ resolved
@@ -69,6 +69,7 @@
   void GetManufacturerLabel(int target_handle);
   void GetDeviceModelDescription(int target_handle);
   void GetComponentScope(int target_handle, int scope_slot);
+  void GetInterfaceList(int target_handle);
 
   void IdentifyDevice(int target_handle);
   void SetDeviceLabel(int target_handle, const std::string& label);
@@ -76,19 +77,11 @@
                          const etcpal::SockAddr& static_config);
   void SetFactoryDefaults(int target_handle);
   void SetResetDevice(int target_handle);
+  void SetZeroconf(int target_handle, unsigned interface_id);
 
-<<<<<<< HEAD
   void HandleLlrpTargetDiscovered(llrp::Manager::Handle handle, const llrp::DiscoveredTarget& target) override;
   void HandleLlrpDiscoveryFinished(llrp::Manager::Handle handle) override;
   void HandleLlrpRdmResponse(llrp::Manager::Handle handle, const llrp::RdmResponse& resp) override;
-=======
-  void GetInterfaceList(int target_handle);
-  void SetZeroconf(int target_handle, unsigned interface_id);
-
-  void TargetDiscovered(const DiscoveredLlrpTarget& target);
-  void DiscoveryFinished();
-  void RdmRespReceived(const LlrpRemoteRdmResponse& resp);
->>>>>>> d9d152f2
 
 private:
   using RdmResponseHandler = std::function<void(const llrp::RdmResponse&)>;
