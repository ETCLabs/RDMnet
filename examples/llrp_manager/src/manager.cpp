--- conflicted
+++ resolved
@@ -242,17 +242,17 @@
         {
           switch (line[1])
           {
-          case 'i':
-             try
-             {
-               int target_handle = std::stoi(line.substr(3));
-               GetInterfaceList(target_handle);
-             }
-             catch (std::exception)
-             {
-               printf("Command syntax: gi <target_handle>\n");
-             }
-             break;
+            case 'i':
+              try
+              {
+                int target_handle = std::stoi(line.substr(3));
+                GetInterfaceList(target_handle);
+              }
+              catch (std::exception)
+              {
+                printf("Command syntax: gi <target_handle>\n");
+              }
+              break;
           }
         }
         break;
@@ -346,7 +346,6 @@
               }
               break;
             case 'r':
-<<<<<<< HEAD
               try
               {
                 int target_handle = std::stoi(line.substr(3));
@@ -357,32 +356,20 @@
                 printf("Command syntax: sr <target_handle>\n");
               }
               break;
-=======
-               try
-               {
-                 int target_handle = std::stoi(line.substr(3));
-                 ResetDevice(target_handle);
-               }
-               catch (std::exception)
-               {
-                 printf("Command syntax: sr <target_handle>\n");
-               }
-               break;
             case 'z':
-               try
-               {
-                 std::string args = line.substr(2);
-                 size_t sp_pos = args.find_first_of(' ');
-                 int target_handle = std::stoi(args);
-                 unsigned interface_id = static_cast<unsigned>(std::stoi(args.substr(sp_pos)));
-                 SetZeroconf(target_handle, interface_id);
-               }
-               catch (std::exception)
-               {
-                 printf("Command syntax: sz <target_handle>\n");
-               }
-               break;
->>>>>>> d9d152f2
+              try
+              {
+                std::string args = line.substr(2);
+                size_t sp_pos = args.find_first_of(' ');
+                int target_handle = std::stoi(args);
+                unsigned interface_id = static_cast<unsigned>(std::stoi(args.substr(sp_pos)));
+                SetZeroconf(target_handle, interface_id);
+              }
+              catch (std::exception)
+              {
+                printf("Command syntax: sz <target_handle>\n");
+              }
+              break;
             case ' ':
               try
               {
@@ -744,113 +731,82 @@
   }
 }
 
-<<<<<<< HEAD
+void LlrpManagerExample::GetInterfaceList(int target_handle)
+{
+  auto mgr_pair = managers_.find(active_manager_);
+  if (mgr_pair != managers_.end())
+  {
+    auto target = targets_.find(target_handle);
+    if (target != targets_.end())
+    {
+      auto resp_data = GetDataFromTarget(mgr_pair->second.manager, target->second.prot_info, E137_2_LIST_INTERFACES);
+      if (!resp_data.empty())
+      {
+        if (resp_data.size() <= 0xe6)
+        {
+          const uint8_t* cur_ptr = resp_data.data();
+          printf("List interfaces:\n");
+
+          while ((cur_ptr - resp_data.data()) < resp_data.size())
+          {
+            printf("  0x%08x", etcpal_unpack_u32b(cur_ptr));
+            cur_ptr += 4;
+            printf(" 0x%04x\n", etcpal_unpack_u16b(cur_ptr));
+            cur_ptr += 2;
+          }
+        }
+        else
+        {
+          printf("List interfaces response malformed.\n");
+        }
+      }
+    }
+    else
+    {
+      printf("Target handle %d not found\n", target_handle);
+    }
+  }
+  else
+  {
+    printf("Error sending LIST_INTERFACES command.\n");
+  }
+}
+
+void LlrpManagerExample::SetZeroconf(int target_handle, unsigned interface_id)
+{
+  auto mgr_pair = managers_.find(active_manager_);
+  if (mgr_pair != managers_.end())
+  {
+    auto target = targets_.find(target_handle);
+    if (target != targets_.end())
+    {
+      uint8_t param_data[5];
+      etcpal_pack_u32b(param_data, static_cast<uint32_t>(interface_id));
+      param_data[4] = 1;
+
+      if (SetDataOnTarget(mgr_pair->second.manager, target->second.prot_info, E137_2_IPV4_ZEROCONF_MODE, param_data, 5))
+      {
+        printf("Zeroconf successfully.\n");
+      }
+
+      if (SetDataOnTarget(mgr_pair->second.manager, target->second.prot_info, E137_2_INTERFACE_APPLY_CONFIGURATION,
+                          param_data, 4))
+      {
+        printf("Interface apply configuration successfully.\n");
+      }
+    }
+    else
+    {
+      printf("Target handle %d not found\n", target_handle);
+    }
+  }
+  else
+  {
+    printf("Error sending IPV4_ZEROCONF_MODE command.\n");
+  }
+}
+
 void LlrpManagerExample::SetFactoryDefaults(int target_handle)
-=======
-void LLRPManager::GetInterfaceList(int target_handle)
-{
-  auto mgr_pair = managers_.find(active_manager_);
-  if (mgr_pair != managers_.end())
-  {
-    auto target = targets_.find(target_handle);
-    if (target != targets_.end())
-    {
-      RdmCommand cmd_data;
-      RdmResponse resp_data;
-
-      cmd_data.dest_uid = target->second.prot_info.uid;
-      cmd_data.subdevice = 0;
-      cmd_data.command_class = kRdmCCGetCommand;
-      cmd_data.param_id = E137_2_LIST_INTERFACES;
-      cmd_data.datalen = 0;
-
-      if (SendRDMAndGetResponse(mgr_pair->first, target->second.prot_info.cid, cmd_data, resp_data))
-      {
-        if (resp_data.datalen <= 0xe6)
-        {
-          const uint8_t* cur_ptr = resp_data.data;
-          printf("List interfaces:\n");
-
-          while ((cur_ptr - resp_data.data) < resp_data.datalen)
-          {
-        	  printf("  0x%08x", etcpal_unpack_u32b(cur_ptr));
-        	  cur_ptr += 4;
-        	  printf(" 0x%04x\n", etcpal_unpack_u16b(cur_ptr));
-        	  cur_ptr += 2;
-          }
-        }
-        else
-        {
-          printf("List interfaces response malformed.\n");
-        }
-      }
-    }
-    else
-    {
-      printf("Target handle %d not found\n", target_handle);
-    }
-  }
-  else
-  {
-    printf("Error sending LIST_INTERFACES command.\n");
-  }
-}
-
-void LLRPManager::SetZeroconf(int target_handle, unsigned interface_id)
-{
-  auto mgr_pair = managers_.find(active_manager_);
-  if (mgr_pair != managers_.end())
-  {
-    auto target = targets_.find(target_handle);
-    if (target != targets_.end())
-    {
-      RdmCommand cmd_data;
-      RdmResponse resp_data;
-
-      cmd_data.dest_uid = target->second.prot_info.uid;
-      cmd_data.subdevice = 0;
-      cmd_data.command_class = kRdmCCSetCommand;
-      cmd_data.param_id = E137_2_IPV4_ZEROCONF_MODE;
-      cmd_data.datalen = 5;
-
-      uint8_t* cur_ptr = cmd_data.data;
-      etcpal_pack_u32b(cur_ptr, static_cast<uint32_t>(interface_id));
-
-      cmd_data.data[4] = 1;
-
-      if (SendRDMAndGetResponse(mgr_pair->first, target->second.prot_info.cid, cmd_data, resp_data))
-      {
-        printf("Zeroconf successfully.\n");
-      }
-
-      cmd_data.dest_uid = target->second.prot_info.uid;
-      cmd_data.subdevice = 0;
-      cmd_data.command_class = kRdmCCSetCommand;
-      cmd_data.param_id = E137_2_INTERFACE_APPLY_CONFIGURATION;
-      cmd_data.datalen = 4;
-
-      cur_ptr = cmd_data.data;
-      etcpal_pack_u32b(cur_ptr, static_cast<uint32_t>(interface_id));
-
-      if (SendRDMAndGetResponse(mgr_pair->first, target->second.prot_info.cid, cmd_data, resp_data))
-      {
-        printf("Interface apply configuration successfully.\n");
-      }
-    }
-    else
-    {
-      printf("Target handle %d not found\n", target_handle);
-    }
-  }
-  else
-  {
-    printf("Error sending IPV4_ZEROCONF_MODE command.\n");
-  }
-}
-
-
-void LLRPManager::FactoryDefaults(int target_handle)
->>>>>>> d9d152f2
 {
   auto mgr_pair = managers_.find(active_manager_);
   if (mgr_pair != managers_.end())
